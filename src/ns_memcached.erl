%% @author Northscale <info@northscale.com>
%% @copyright 2010 NorthScale, Inc.
%%
%% Licensed under the Apache License, Version 2.0 (the "License");
%% you may not use this file except in compliance with the License.
%% You may obtain a copy of the License at
%%
%%      http://www.apache.org/licenses/LICENSE-2.0
%%
%% Unless required by applicable law or agreed to in writing, software
%% distributed under the License is distributed on an "AS IS" BASIS,
%% WITHOUT WARRANTIES OR CONDITIONS OF ANY KIND, either express or implied.
%% See the License for the specific language governing permissions and
%% limitations under the License.
%%
%% This module lets you treat a memcached process as a gen_server.
%% Right now we have one of these registered per node, which stays
%% connected to the local memcached server as the admin user. All
%% communication with that memcached server is expected to pass
%% through distributed erlang, not using memcached prototocol over the
%% LAN.
%%
-module(ns_memcached).

-behaviour(gen_server).

-include("ns_common.hrl").

-define(CHECK_INTERVAL, 10000).
-define(CHECK_WARMUP_INTERVAL, 500).
-define(VBUCKET_POLL_INTERVAL, 100).
-define(TIMEOUT, 30000).
-define(CONNECTED_TIMEOUT, 5000).
%% half-second is definitely 'slow' for any definition of slow
-define(SLOW_CALL_THRESHOLD_MICROS, 500000).

-define(CONNECTION_ATTEMPTS, 5).

%% gen_server API
-export([start_link/1]).
-export([init/1, handle_call/3, handle_cast/2,
         handle_info/2, terminate/2, code_change/3]).

-record(state, {
          timer::any(),
          status::atom(),
          start_time::tuple(),
          bucket::nonempty_string(),
          sock::port(),
          type::atom(),
          id::integer()
         }).

%% external API
-export([active_buckets/0,
         backfilling/1,
         backfilling/2,
         connected/2,
         connected/3,
         connected_buckets/0,
         connected_buckets/1,
         delete_vbucket/2, delete_vbucket/3,
         get_vbucket/3,
         host_port/1,
         host_port/2,
         host_port_str/1,
         list_vbuckets/1, list_vbuckets/2,
         list_vbuckets_prevstate/2,
         list_vbuckets_multi/2,
         set_vbucket/3, set_vbucket/4,
         server/2,
         stats/1, stats/2, stats/3,
         topkeys/1,
         raw_stats/5,
         sync_bucket_config/1,
         deregister_tap_client/2,
         flush/1,
         get_vbucket_open_checkpoint/3,
<<<<<<< HEAD
         set/4,
         ready_nodes/4,
         sync/4, add/4, get/3, delete/3, delete/4,
         get_meta/3,
         set_with_meta/5, set_with_meta/6, set_with_meta/8,
         add_with_meta/5, add_with_meta/7,
         delete_with_meta/5, delete_with_meta/4]).
=======
         ready_nodes/4,
         connect_and_send_isasl_refresh/0]).
>>>>>>> b699a462

-include("mc_constants.hrl").
-include("mc_entry.hrl").

%%
%% gen_server API implementation
%%

start_link({Bucket, Type, Id} = Tuple) ->
    %% Use proc_lib so that start_link doesn't fail if we can't
    %% connect.
    gen_server:start_link({local, server(Bucket, Type, Id)}, ?MODULE, Tuple, []).


%%
%% gen_server callback implementation
%%

init({Bucket, Type, Id}) ->
    %% this trap_exit is necessary for terminate callback to work
    process_flag(trap_exit, true),

    case connect() of
        {ok, Sock} ->
            Timer =
                case Type of
                    stats ->
                        {ok, Tmp} = timer:send_interval(?CHECK_WARMUP_INTERVAL, check_started),
                        ensure_bucket(Sock, Bucket),
                        gen_event:notify(buckets_events, {started, Bucket}),
                        Tmp;
                    _ ->
                        ok = mc_client_binary:select_bucket(Sock, Bucket)
                end,

            {ok, #state{
               timer=Timer,
               status=init,
               start_time=now(),
               sock=Sock,
               bucket=Bucket,
               type=Type,
               id=Id}
            };
        {error, Error} ->
            {stop, Error}
    end.

handle_call(Msg, From, #state{type=stats} = State) ->
    StartTS = os:timestamp(),
    try
        do_handle_call(Msg, From, State)
    after
        EndTS = os:timestamp(),
        Diff = timer:now_diff(EndTS, StartTS),
        ServiceName = "ns_memcached-" ++ State#state.bucket,
        (catch
             begin
                 system_stats_collector:increment_counter({ServiceName, call_time}, Diff),
                 system_stats_collector:increment_counter({ServiceName, calls}, 1)
             end),
        if
            Diff > ?SLOW_CALL_THRESHOLD_MICROS ->
                (catch
                     begin
                         system_stats_collector:increment_counter({ServiceName, long_call_time}, Diff),
                         system_stats_collector:increment_counter({ServiceName, long_calls}, 1)
                     end),
                ?log_error("call ~p took too long: ~p us", [Msg, Diff]);
            true ->
                ok
        end
    end;
handle_call(Msg, From, State) ->
    do_handle_call(Msg, From, State).

do_handle_call({raw_stats, SubStat, StatsFun, StatsFunState}, _From, State) ->
    try mc_binary:quick_stats(State#state.sock, SubStat, StatsFun, StatsFunState) of
        Reply ->
            {reply, Reply, State}
    catch T:E ->
            {reply, {exception, {T, E}}, State}
    end;
do_handle_call(backfilling, _From, State) ->
    End = <<":pending_backfill">>,
    ES = byte_size(End),
    {ok, Reply} = mc_binary:quick_stats(
                    State#state.sock, <<"tap">>,
                    fun (<<"eq_tapq:", K/binary>>, <<"true">>, Acc) ->
                            S = byte_size(K) - ES,
                            case K of
                                <<_:S/binary, End/binary>> ->
                                    true;
                                _ ->
                                    Acc
                            end;
                        (_, _, Acc) ->
                            Acc
                    end, false),
    {reply, Reply, State};
do_handle_call({delete_vbucket, VBucket}, _From, #state{sock=Sock} = State) ->
    case mc_client_binary:delete_vbucket(Sock, VBucket) of
        ok ->
            {reply, ok, State};
        {memcached_error, einval, _} ->
            ok = mc_client_binary:set_vbucket(Sock, VBucket,
                                              dead),
            Reply = mc_client_binary:delete_vbucket(Sock, VBucket),
            {reply, Reply, State}
    end;
do_handle_call({get_vbucket, VBucket}, _From, State) ->
    Reply = mc_client_binary:get_vbucket(State#state.sock, VBucket),
    {reply, Reply, State};
do_handle_call(list_buckets, _From, State) ->
    Reply = mc_client_binary:list_buckets(State#state.sock),
    {reply, Reply, State};
do_handle_call(list_vbuckets_prevstate, _From, State) ->
    Reply = mc_binary:quick_stats(
              State#state.sock, <<"prev-vbucket">>,
              fun (<<"vb_", K/binary>>, V, Acc) ->
                      [{list_to_integer(binary_to_list(K)),
                        binary_to_existing_atom(V, latin1)} | Acc]
              end, []),
    {reply, Reply, State};
do_handle_call(list_vbuckets, _From, State) ->
    Reply = mc_binary:quick_stats(
              State#state.sock, <<"vbucket">>,
              fun (<<"vb_", K/binary>>, V, Acc) ->
                      [{list_to_integer(binary_to_list(K)),
                        binary_to_existing_atom(V, latin1)} | Acc]
              end, []),
    {reply, Reply, State};
do_handle_call(connected, _From, #state{status=Status} = State) ->
    {reply, Status =:= connected, State};
do_handle_call(flush, _From, State) ->
    Reply = mc_client_binary:flush(State#state.sock),
    {reply, Reply, State};

do_handle_call({delete, Key, VBucket, CAS}, _From, State) ->
    Reply = mc_client_binary:cmd(?DELETE, State#state.sock, undefined, undefined,
                                 {#mc_header{vbucket = VBucket},
                                  #mc_entry{key = Key, cas = CAS}}),
    {reply, Reply, State};

do_handle_call({delete_with_meta, Key, VBucket, Meta, CAS}, _From, State) ->
    Reply = mc_client_binary:delete_with_meta(State#state.sock,
                                              Key, VBucket, Meta, CAS),
    {reply, Reply, State};

do_handle_call({set, Key, VBucket, Val}, _From, State) ->
    Reply = mc_client_binary:cmd(?SET, State#state.sock, undefined, undefined,
                                 {#mc_header{vbucket = VBucket},
                                  #mc_entry{key = Key, data = Val}}),
    {reply, Reply, State};

do_handle_call({set_with_meta, Key, VBucket, Value, Meta, CAS, Flags, Expiration},
            _From, State) ->
    Reply = mc_client_binary:set_with_meta(State#state.sock, Key, VBucket,
                                           Value, Meta, CAS, Flags, Expiration),
    {reply, Reply, State};

do_handle_call({add, Key, VBucket, Val}, _From, State) ->
    Reply = mc_client_binary:cmd(?ADD, State#state.sock, undefined, undefined,
                                 {#mc_header{vbucket = VBucket},
                                  #mc_entry{key = Key, data = Val}}),
    {reply, Reply, State};

do_handle_call({add_with_meta, Key, VBucket, Value, Meta, Flags, Expiration},
            _From, State) ->
    Reply = mc_client_binary:add_with_meta(State#state.sock, Key, VBucket,
                                           Value, Meta, Flags, Expiration),
    {reply, Reply, State};

do_handle_call({get, Key, VBucket}, _From, State) ->
    Reply = mc_client_binary:cmd(?GET, State#state.sock, undefined, undefined,
                                 {#mc_header{vbucket = VBucket},
                                  #mc_entry{key = Key}}),
    {reply, Reply, State};

do_handle_call({get_meta, Key, VBucket}, _From, State) ->
    Reply = mc_client_binary:get_meta(State#state.sock, Key, VBucket),
    {reply, Reply, State};

do_handle_call({sync, Key, VBucket, CAS}, _From, State) ->
    {reply, mc_client_binary:sync(State#state.sock, VBucket, Key, CAS), State};

do_handle_call({set_flush_param, Key, Value}, _From, State) ->
    Reply = mc_client_binary:set_flush_param(State#state.sock, Key, Value),
    {reply, Reply, State};
do_handle_call({set_vbucket, VBucket, VBState}, _From,
            #state{sock=Sock} = State) ->
    (catch master_activity_events:note_vbucket_state_change(State#state.bucket, node(), VBucket, VBState)),
    %% This happens asynchronously, so there's no guarantee the
    %% vbucket will be in the requested state when it returns.
    Reply = mc_client_binary:set_vbucket(Sock, VBucket, VBState),
    case Reply of
        ok ->
            ?log_info("Changed vbucket ~p state to ~p", [VBucket, VBState]);
        _ ->
            ?log_error("Failed to change vbucket ~p state to ~p: ~p", [VBucket, VBState, Reply])
    end,
    {reply, Reply, State};
do_handle_call({stats, Key}, _From, State) ->
    Reply = mc_binary:quick_stats(State#state.sock, Key, fun mc_binary:quick_stats_append/3, []),
    {reply, Reply, State};
do_handle_call(topkeys, _From, State) ->
    Reply = mc_binary:quick_stats(
              State#state.sock, <<"topkeys">>,
              fun (K, V, Acc) ->
                      VString = binary_to_list(V),
                      Tokens = string:tokens(VString, ","),
                      [{binary_to_list(K),
                        lists:map(fun (S) ->
                                          [Key, Value] = string:tokens(S, "="),
                                          {list_to_atom(Key),
                                           list_to_integer(Value)}
                                  end,
                                  Tokens)} | Acc]
              end,
              []),
    {reply, Reply, State};
do_handle_call(sync_bucket_config, _From, State) ->
    handle_info(check_config, State),
    {reply, ok, State};
do_handle_call({deregister_tap_client, TapName}, _From, State) ->
    mc_client_binary:deregister_tap_client(State#state.sock, TapName),
    {reply, ok, State};
do_handle_call(_, _From, State) ->
    {reply, unhandled, State}.


handle_cast(_, State) ->
    {noreply, State}.


handle_info(check_started, #state{status=connected} = State) ->
    {noreply, State};
handle_info(check_started, #state{timer=Timer, start_time=Start,
                                  sock=Sock, bucket=Bucket} = State) ->
    case has_started(Sock) of
        true ->
            {ok, cancel} = timer:cancel(Timer),
            ?user_log(1, "Bucket ~p loaded on node ~p in ~p seconds.",
                      [Bucket, node(), timer:now_diff(now(), Start) div 1000000]),
            gen_event:notify(buckets_events, {loaded, Bucket}),
            timer:send_interval(?CHECK_INTERVAL, check_config),
            {noreply, State#state{status=connected}};
        false ->
            {noreply, State}
    end;
handle_info(check_config, State) ->
    misc:flush(check_config),
    StartTS = os:timestamp(),
    ensure_bucket(State#state.sock, State#state.bucket),
    Diff = timer:now_diff(os:timestamp(), StartTS),
    if
        Diff > ?SLOW_CALL_THRESHOLD_MICROS ->
            ?log_error("handle_info(ensure_bucket,..) took too long: ~p us", [Diff]);
        true ->
            ok
    end,
    {noreply, State};
handle_info({'EXIT', _, Reason} = Msg, State) ->
    ?log_debug("Got ~p. Exiting.", [Msg]),
    {stop, Reason, State};
handle_info(Msg, State) ->
    ?log_warning("Unexpected handle_info(~p, ~p)", [Msg, State]),
    {noreply, State}.


terminate(_Reason, #state{sock=Sock, type=data}) ->
    ok = gen_tcp:close(Sock);

terminate(Reason, #state{bucket=Bucket, sock=Sock, type=stats}) ->
    NsConfig = try ns_config:get()
               catch T:E ->
                       ?log_error("Failed to reach ns_config:get() ~p:~p~n~p~n",
                                  [T,E,erlang:get_stacktrace()]),
                       undefined
               end,
    BucketConfigs = ns_bucket:get_buckets(NsConfig),
    NoBucket = NsConfig =/= undefined andalso
        not lists:keymember(Bucket, 1, BucketConfigs),
    NodeDying = NsConfig =/= undefined
        andalso (ns_config:search(NsConfig, i_am_a_dead_man) =/= false
                 orelse not lists:member(Bucket, ns_bucket:node_bucket_names(node(), BucketConfigs))),
    Deleting = NoBucket orelse NodeDying,

    if
        Reason == normal; Reason == shutdown ->
            ?user_log(2, "Shutting down bucket ~p on ~p for ~s",
                      [Bucket, node(), case Deleting of
                                           true -> "deletion";
                                           false -> "server shutdown"
                                       end]),
            try
                ok = mc_client_binary:delete_bucket(Sock, Bucket, [{force, Deleting}])
            catch
                E2:R2 ->
                    ?log_error("Failed to delete bucket ~p: ~p",
                               [Bucket, {E2, R2}])
            after
                case NoBucket of
                    %% files are deleted here only when bucket is deleted; in
                    %% all the other cases (like node removal or failover) we
                    %% leave them on the file system and let others decide
                    %% when they should be deleted
                    true -> ns_storage_conf:delete_databases(Bucket);
                    _ -> ok
                end
            end;
        true ->
            ?user_log(4,
                      "Control connection to memcached on ~p disconnected: ~p",
                      [node(), Reason])
    end,
    gen_event:notify(buckets_events, {stopped, Bucket, Deleting, Reason}),
    ok = gen_tcp:close(Sock),
    ok.


code_change(_OldVsn, State, _Extra) ->
    {ok, State}.


%%
%% API
%%

-spec active_buckets() -> [bucket_name()].
active_buckets() ->
    [Bucket || ?MODULE_STRING "-" ++ Bucket <-
        [atom_to_list(Name) || Name <- registered()], not is_data(Bucket)].

is_data("$data-" ++ _Name) ->
    true;
is_data(_) ->
    false.

-spec connected(node(), bucket_name(), integer() | infinity) -> boolean().
connected(Node, Bucket, Timeout) ->
    Address = {server(Bucket, stats), Node},
    try
        do_call(Address, connected, Timeout)
    catch
        _:_ ->
            false
    end.

-spec connected(node(), bucket_name()) -> boolean().
connected(Node, Bucket) ->
    connected(Node, Bucket, ?CONNECTED_TIMEOUT).

-spec ready_nodes([node()], bucket_name(), up | connected, pos_integer() | infinity | default) -> [node()].
ready_nodes(Nodes, Bucket, Type, default) ->
    ready_nodes(Nodes, Bucket, Type, ?CONNECTED_TIMEOUT);
ready_nodes(Nodes, Bucket, Type, Timeout) ->
    UpNodes = ordsets:intersection(ordsets:from_list(Nodes),
                                   ordsets:from_list([node() | nodes()])),
    {Replies, _BadNodes} = gen_server:multi_call(UpNodes, server(Bucket, stats),
                                                 connected, Timeout),
    case Type of
        up ->
            [N || {N, _} <- Replies];
        connected ->
            [N || {N, true} <- Replies]
    end.

connected_buckets() ->
    connected_buckets(?CONNECTED_TIMEOUT).

connected_buckets(Timeout) ->
    Tmp = misc:parallel_map(fun (N) ->
                                    {N, connected(node(), N, Timeout)}
                            end, active_buckets(), infinity),
    [N || {N, true} <- Tmp].

%% @doc Send flush command to specified bucket
-spec flush(bucket_name()) -> ok.
flush(Bucket) ->
    do_call({server(Bucket, stats), node()}, flush, ?TIMEOUT).


%% @doc send an add command to memcached instance
-spec add(bucket_name(), binary(), integer(), binary()) ->
    {ok, #mc_header{}, #mc_entry{}, any()}.
add(Bucket, Key, VBucket, Value) ->
    do_call({server(Bucket, data), node()},
            {add, Key, VBucket, Value}, ?TIMEOUT).


-spec add_with_meta(bucket_name(), binary(),
                    integer(), binary(), any(), integer(), integer()) ->
    {ok, #mc_header{}, #mc_entry{}} | mc_error() | {error, invalid_meta}.
add_with_meta(Bucket, Key, VBucket, Value, Meta, Flags, Expiration) ->
    do_call({server(Bucket, data), node()},
            {add_with_meta,
             Key, VBucket, Value, Meta, Flags, Expiration}, ?TIMEOUT).

add_with_meta(Bucket, Key, VBucket, Value, Meta) ->
    add_with_meta(Bucket, Key, VBucket, Value, Meta, 0, 0).


%% @doc send an add command to memcached instance
-spec get(bucket_name(), binary(), integer()) ->
    {ok, #mc_header{}, #mc_entry{}, any()}.
get(Bucket, Key, VBucket) ->
    do_call({server(Bucket, data), node()}, {get, Key, VBucket}, ?TIMEOUT).


%% @doc send an get metadata command to memcached
-spec get_meta(bucket_name(), binary(), integer()) ->
    {ok, #mc_header{}, #mc_entry{}, any()}
    | {memcached_error, key_enoent, integer()}
    | mc_error().
get_meta(Bucket, Key, VBucket) ->
    do_call({server(Bucket, data), node()},
            {get_meta, Key, VBucket}, ?TIMEOUT).


%% @doc send a set command to memcached instance
-spec delete(bucket_name(), binary(), integer(), integer()) ->
    {ok, #mc_header{}, #mc_entry{}, any()}.
delete(Bucket, Key, VBucket, CAS) ->
    do_call({server(Bucket, data), node()},
            {delete, Key, VBucket, CAS}, ?TIMEOUT).


delete(Bucket, Key, VBucket) ->
    delete(Bucket, Key, VBucket, 0).


-spec delete_with_meta(bucket_name(), binary(), integer(), any(), integer()) ->
    {ok, #mc_header{}, #mc_entry{}} | mc_error() | {error, invalid_meta}.
delete_with_meta(Bucket, Key, VBucket, Meta, CAS) ->
    do_call({server(Bucket, data), node()},
            {delete_with_meta, Key, VBucket, Meta, CAS}, ?TIMEOUT).


delete_with_meta(Bucket, Key, VBucket, Meta) ->
    delete_with_meta(Bucket, Key, VBucket, Meta, 0).


%% @doc send a set command to memcached instance
-spec set(bucket_name(), binary(), integer(), binary()) ->
    {ok, #mc_header{}, #mc_entry{}, any()}.
set(Bucket, Key, VBucket, Value) ->
    do_call({server(Bucket, data), node()},
            {set, Key, VBucket, Value}, ?TIMEOUT).


-spec set_with_meta(bucket_name(), binary(), integer(), binary(), term(),
                    integer(), integer(), integer()) ->
    {ok, #mc_header{}, #mc_entry{}} | mc_error() | {error, invalid_meta}.
set_with_meta(Bucket, Key, VBucket, Value, Meta, CAS, Flags, Expiration) ->
    do_call({server(Bucket, data), node()},
            {set_with_meta,
             Key, VBucket, Value, Meta, CAS, Flags, Expiration},
            ?TIMEOUT).

set_with_meta(Bucket, Key, VBucket, Value, Meta) ->
    set_with_meta(Bucket, Key, VBucket, Value, Meta, 0, 0, 0).

set_with_meta(Bucket, Key, VBucket, Value, Meta, CAS) ->
    set_with_meta(Bucket, Key, VBucket, Value, Meta, CAS, 0, 0).


%% @doc send a sync command to memcached instance
-spec sync(bucket_name(), binary(), integer(), integer()) ->
    {ok, #mc_header{}, #mc_entry{}, any()}.
sync(Bucket, Key, VBucket, CAS) ->
    do_call({server(Bucket, data), node()},
            {sync, Key, VBucket, CAS}, ?TIMEOUT * 2).


%% @doc Returns true if backfill is running on this node for the given bucket.
-spec backfilling(bucket_name()) ->
                         boolean().
backfilling(Bucket) ->
    backfilling(node(), Bucket).

%% @doc Returns true if backfill is running on the given node for the given
%% bucket.
-spec backfilling(node(), bucket_name()) ->
                         boolean().
backfilling(Node, Bucket) ->
    do_call({server(Bucket, stats), Node}, backfilling, ?TIMEOUT).

%% @doc Delete a vbucket. Will set the vbucket to dead state if it
%% isn't already, blocking until it successfully does so.
-spec delete_vbucket(bucket_name(), vbucket_id()) ->
                            ok | mc_error().
delete_vbucket(Bucket, VBucket) ->
    do_call(server(Bucket, stats), {delete_vbucket, VBucket}, ?TIMEOUT).


-spec delete_vbucket(node(), bucket_name(), vbucket_id()) ->
                            ok | mc_error().
delete_vbucket(Node, Bucket, VBucket) ->
    do_call({server(Bucket, stats), Node}, {delete_vbucket, VBucket},
            ?TIMEOUT).


-spec get_vbucket(node(), bucket_name(), vbucket_id()) ->
                         {ok, vbucket_state()} | mc_error().
get_vbucket(Node, Bucket, VBucket) ->
    do_call({server(Bucket, stats), Node}, {get_vbucket, VBucket}, ?TIMEOUT).


-spec host_port(node(), any()) ->
                           {nonempty_string(), pos_integer()}.
host_port(Node, Config) ->
    DefaultPort = ns_config:search_node_prop(Node, Config, memcached, port),
    Port = ns_config:search_node_prop(Node, Config,
                                      memcached, dedicated_port, DefaultPort),
    {_Name, Host} = misc:node_name_host(Node),
    {Host, Port}.

-spec host_port(node()) ->
                           {nonempty_string(), pos_integer()}.
host_port(Node) ->
    host_port(Node, ns_config:get()).

-spec host_port_str(node()) ->
                           nonempty_string().
host_port_str(Node) ->
    {Host, Port} = host_port(Node),
    Host ++ ":" ++ integer_to_list(Port).


-spec list_vbuckets(bucket_name()) ->
    {ok, [{vbucket_id(), vbucket_state()}]} | mc_error().
list_vbuckets(Bucket) ->
    list_vbuckets(node(), Bucket).


-spec list_vbuckets(node(), bucket_name()) ->
    {ok, [{vbucket_id(), vbucket_state()}]} | mc_error().
list_vbuckets(Node, Bucket) ->
    do_call({server(Bucket, stats), Node}, list_vbuckets, ?TIMEOUT).

-spec list_vbuckets_prevstate(node(), bucket_name()) ->
    {ok, [{vbucket_id(), vbucket_state()}]} | mc_error().
list_vbuckets_prevstate(Node, Bucket) ->
    do_call({server(Bucket, stats), Node}, list_vbuckets_prevstate, ?TIMEOUT).


-spec list_vbuckets_multi([node()], bucket_name()) ->
                                 {[{node(), {ok, [{vbucket_id(),
                                                   vbucket_state()}]}}],
                                  [node()]}.
list_vbuckets_multi(Nodes, Bucket) ->
    UpNodes = [node()|nodes()],
    {LiveNodes, DeadNodes} = lists:partition(
                               fun (Node) ->
                                       lists:member(Node, UpNodes)
                               end, Nodes),
    {Replies, Zombies} =
        gen_server:multi_call(LiveNodes, server(Bucket, stats), list_vbuckets,
                              ?TIMEOUT),
    {Replies, Zombies ++ DeadNodes}.


-spec set_vbucket(bucket_name(), vbucket_id(), vbucket_state()) ->
                         ok | mc_error().
set_vbucket(Bucket, VBucket, VBState) ->
    do_call(server(Bucket, stats), {set_vbucket, VBucket, VBState}, ?TIMEOUT).


-spec set_vbucket(node(), bucket_name(), vbucket_id(), vbucket_state()) ->
                         ok | mc_error().
set_vbucket(Node, Bucket, VBucket, VBState) ->
    do_call({server(Bucket, stats), Node}, {set_vbucket, VBucket, VBState},
            ?TIMEOUT).


-spec stats(bucket_name()) ->
                   {ok, [{binary(), binary()}]} | mc_error().
stats(Bucket) ->
    stats(Bucket, <<>>).


-spec stats(bucket_name(), binary() | string()) ->
                   {ok, [{binary(), binary()}]} | mc_error().
stats(Bucket, Key) ->
    do_call(server(Bucket, stats), {stats, Key}, ?TIMEOUT).


-spec stats(node(), bucket_name(), binary()) ->
                   {ok, [{binary(), binary()}]} | mc_error().
stats(Node, Bucket, Key) ->
    do_call({server(Bucket, stats), Node}, {stats, Key}, ?TIMEOUT).

sync_bucket_config(Bucket) ->
    do_call(server(Bucket, stats), sync_bucket_config, ?TIMEOUT).

-spec deregister_tap_client(Bucket::bucket_name(),
                            TapName::binary()) -> ok.
deregister_tap_client(Bucket, TapName) ->
    do_call(server(Bucket, stats), {deregister_tap_client, TapName}).


-spec topkeys(bucket_name()) ->
                     {ok, [{nonempty_string(), [{atom(), integer()}]}]} |
                     mc_error().
topkeys(Bucket) ->
    do_call(server(Bucket, stats), topkeys, ?TIMEOUT).


-spec raw_stats(node(), bucket_name(), binary(), fun(), any()) -> {ok, any()} | {exception, any()} | {error, any()}.
raw_stats(Node, Bucket, SubStats, Fn, FnState) ->
    do_call({ns_memcached:server(Bucket, stats), Node},
            {raw_stats, SubStats, Fn, FnState}).


-spec get_vbucket_open_checkpoint(Nodes::[node()],
                           Bucket::bucket_name(),
                           VBucketId::vbucket_id()) -> [{node(), integer() | missing}].
get_vbucket_open_checkpoint(Nodes, Bucket, VBucketId) ->
    StatName = <<"vb_", (iolist_to_binary(integer_to_list(VBucketId)))/binary, ":open_checkpoint_id">>,
    {OkNodes, BadNodes} = gen_server:multi_call(Nodes, server(Bucket, stats), {stats, <<"checkpoint">>}, ?TIMEOUT),
    case BadNodes of
        [] -> ok;
        _ ->
            ?log_error("Some nodes failed checkpoint stats call: ~p", [BadNodes])
    end,
    [begin
         PList = case proplists:get_value(N, OkNodes) of
                     {ok, Good} -> Good;
                     undefined ->
                         [];
                     Bad ->
                         ?log_error("checkpoints stats call on ~p returned bad value: ~p", [N, Bad]),
                         []
                 end,
         Value = case proplists:get_value(StatName, PList) of
                     undefined ->
                         missing;
                     Value0 ->
                         list_to_integer(binary_to_list(Value0))
                 end,
         {N, Value}
     end || N <- Nodes].

connect_and_send_isasl_refresh() ->
    case connect(1) of
        {ok, Sock}  ->
            try
                ok = mc_client_binary:refresh_isasl(Sock)
            after
                gen_tcp:close(Sock)
            end;
        Error ->
            Error
    end.

%%
%% Internal functions
%%

connect() ->
    connect(?CONNECTION_ATTEMPTS).

connect(0) ->
    {error, couldnt_connect_to_memcached};
connect(Tries) ->
    Config = ns_config:get(),
    Port = ns_config:search_node_prop(Config, memcached, dedicated_port),
    User = ns_config:search_node_prop(Config, memcached, admin_user),
    Pass = ns_config:search_node_prop(Config, memcached, admin_pass),
    try
        {ok, S} = gen_tcp:connect("127.0.0.1", Port,
                                  [binary, {packet, 0}, {active, false}]),
        ok = mc_client_binary:auth(S, {<<"PLAIN">>,
                                       {list_to_binary(User),
                                        list_to_binary(Pass)}}),
        S of
        Sock -> {ok, Sock}
    catch
        E:R ->
            ?log_warning("Unable to connect: ~p, retrying.", [{E, R}]),
            timer:sleep(1000), % Avoid reconnecting too fast.
            connect(Tries - 1)
    end.


ensure_bucket(Sock, Bucket) ->
    try ns_bucket:config_string(Bucket) of
        {Engine, ConfigString, BucketType, ExtraParams} ->
            case mc_client_binary:select_bucket(Sock, Bucket) of
                ok ->
                    ensure_bucket_config(Sock, Bucket, BucketType, ExtraParams);
                {memcached_error, key_enoent, _} ->
                    case mc_client_binary:create_bucket(Sock, Bucket, Engine,
                                                        ConfigString) of
                        ok ->
                            ?log_info("Created bucket ~p with config string ~p",
                                      [Bucket, ConfigString]),
                            ok = mc_client_binary:select_bucket(Sock, Bucket);
                        {memcached_error, key_eexists, <<"Bucket exists: stopping">>} ->
                            %% Waiting for an old bucket with this name to shut down
                            ?log_info("Waiting for ~p to finish shutting down before we start it.",
                                      [Bucket]),
                            timer:sleep(1000),
                            ensure_bucket(Sock, Bucket);
                        Error ->
                            {error, {bucket_create_error, Error}}
                    end;
                Error ->
                    {error, {bucket_select_error, Error}}
            end
    catch
        E:R ->
            ?log_error("Unable to get config for bucket ~p: ~p",
                       [Bucket, {E, R, erlang:get_stacktrace()}]),
            {E, R}
    end.


-spec ensure_bucket_config(port(), bucket_name(), bucket_type(),
                           {pos_integer(), nonempty_string()}) ->
                                  ok | no_return().
ensure_bucket_config(Sock, Bucket, membase, {MaxSize, DBDir}) ->
    MaxSizeBin = list_to_binary(integer_to_list(MaxSize)),
    DBDirBin = list_to_binary(DBDir),
    {ok, {ActualMaxSizeBin,
          ActualDBDirBin}} = mc_binary:quick_stats(
                               Sock, <<>>,
                               fun (<<"ep_max_data_size">>, V, {_, Path}) ->
                                       {V, Path};
                                   (<<"ep_dbname">>, V, {S, _}) ->
                                       {S, V};
                                   (_, _, CD) ->
                                       CD
                               end, {missing_max_size, missing_path}),
    case ActualMaxSizeBin of
        MaxSizeBin ->
            ok;
        X1 when is_binary(X1) ->
            ?log_info("Changing max_size of ~p from ~s to ~s", [Bucket, X1,
                                                                MaxSizeBin]),
            ok = mc_client_binary:set_flush_param(Sock, <<"max_size">>, MaxSizeBin)
    end,
    case ActualDBDirBin of
        DBDirBin ->
            ok;
        X2 when is_binary(X2) ->
            ?log_info("Changing dbname of ~p from ~s to ~s", [Bucket, X2,
                                                              DBDirBin]),
            %% Just exit; this will delete and recreate the bucket
            exit(normal)
    end;
ensure_bucket_config(Sock, _Bucket, memcached, _MaxSize) ->
    %% TODO: change max size of memcached bucket also
    %% Make sure it's a memcached bucket
    {ok, present} = mc_binary:quick_stats(
                      Sock, <<>>,
                      fun (<<"evictions">>, _, _) ->
                              present;
                          (_, _, CD) ->
                              CD
                      end, not_present),
    ok.


server(Bucket, data) ->
    NumInstances = misc:getenv_int("NUM_NS_MEMCACHED_DATA_INSTANCES",
                                   ?NUM_NS_MEMCACHED_DATA_INSTANCES),
    Id = erlang:phash2(now(), NumInstances) + 1,
    server(Bucket, data, Id);
server(Bucket, stats) ->
    list_to_atom(?MODULE_STRING ++ "-" ++ Bucket).

server(Bucket, data, Id) ->
    list_to_atom(?MODULE_STRING ++ "-$data-" ++ integer_to_list(Id) ++ "-" ++ Bucket);
server(Bucket, stats, 0) ->
    server(Bucket, stats).

has_started(Sock) ->
    Fun = fun (<<"ep_warmup_thread">>, V, _) -> V;
              (_, _, CD) -> CD
          end,
    case mc_client_binary:stats(Sock, <<"warmup">>, Fun, missing_stat) of
        {ok, <<"complete">>} ->
            true;
        %% this is memcached bucket, warmup is done :)
        {memcached_error, key_enoent, _} ->
            true;
        {ok, V} ->
            true = is_binary(V),
            false
    end.

do_call(Server, Msg, Timeout) ->
    StartTS = os:timestamp(),
    try
        gen_server:call(Server, Msg, Timeout)
    after
        try
            EndTS = os:timestamp(),
            Diff = timer:now_diff(EndTS, StartTS),
            Service = case Server of
                          _ when is_atom(Server) ->
                              atom_to_list(Server);
                          _ ->
                              "unknown"
                      end,
            system_stats_collector:increment_counter({Service, e2e_call_time}, Diff),
            system_stats_collector:increment_counter({Service, e2e_calls}, 1)
        catch T:E ->
                ?log_debug("failed to measure ns_memcached call:~n~p", [{T,E,erlang:get_stacktrace()}])
        end
    end.

do_call(Server, Msg) ->
    do_call(Server, Msg, 5000).<|MERGE_RESOLUTION|>--- conflicted
+++ resolved
@@ -76,18 +76,14 @@
          deregister_tap_client/2,
          flush/1,
          get_vbucket_open_checkpoint/3,
-<<<<<<< HEAD
          set/4,
          ready_nodes/4,
          sync/4, add/4, get/3, delete/3, delete/4,
          get_meta/3,
          set_with_meta/5, set_with_meta/6, set_with_meta/8,
          add_with_meta/5, add_with_meta/7,
-         delete_with_meta/5, delete_with_meta/4]).
-=======
-         ready_nodes/4,
+         delete_with_meta/5, delete_with_meta/4,
          connect_and_send_isasl_refresh/0]).
->>>>>>> b699a462
 
 -include("mc_constants.hrl").
 -include("mc_entry.hrl").
