--- conflicted
+++ resolved
@@ -765,7 +765,6 @@
         _ -> basic_bucket_params_screening_tail(Ctx, Params, AuthType)
     end.
 
-<<<<<<< HEAD
 basic_bucket_params_screening_tail(#bv_ctx{bucket_config = BucketConfig,
                                            new = IsNew} = Ctx,
                                    Params, AuthType) ->
@@ -800,7 +799,7 @@
     ReplicasNumResult = validate_replicas_number(Params, IsNew),
     [{ok, bucketType, membase},
      ReplicasNumResult,
-     validate_time_sync(Params, IsNew),
+     get_conflict_resolution_type(Params, IsNew),
      parse_validate_replica_index(Params, ReplicasNumResult, IsNew),
      parse_validate_threads_number(Params, IsNew),
      parse_validate_eviction_policy(Params, IsNew),
@@ -964,210 +963,8 @@
       IsNew,
       fun parse_validate_replicas_number/1).
 
-validate_time_sync(Params, true = _IsNew) ->
-    case proplists:get_value("timeSynchronization", Params) of
-=======
-basic_bucket_params_screening_tail(Ctx, Params, AuthType) ->
-    BucketName = Ctx#bv_ctx.bucket_name,
-    BucketConfig = Ctx#bv_ctx.bucket_config,
-    IsNew = Ctx#bv_ctx.new,
-    AllBuckets = Ctx#bv_ctx.all_buckets,
-
-    Candidates0 = [{ok, name, BucketName},
-                   {ok, auth_type, AuthType},
-                   validate_with_missing(proplists:get_value("flushEnabled", Params), "0", IsNew, fun parse_validate_flush_enabled/1),
-                   case IsNew of
-                       true ->
-                           case BucketConfig of
-                               false ->
-                                   %% we'll give error on missing bucket name later
-                                   case BucketName =:= undefined orelse ns_bucket:is_valid_bucket_name(BucketName) of
-                                       {error, invalid} ->
-                                           {error, name,
-                                            <<"Bucket name can only contain characters in range A-Z, a-z, 0-9 as well as underscore, period, dash & percent. Consult the documentation.">>};
-                                       {error, reserved} ->
-                                           {error, name, <<"This name is reserved for the internal use.">>};
-                                       {error, starts_with_dot} ->
-                                           {error, name, <<"Bucket name cannot start with dot.">>};
-                                       {error, empty} ->
-                                           %% we'll give error on empty bucket name later
-                                           ignore;
-                                       _ ->
-                                           %% we have to check for conflict here because we were looking
-                                           %% for BucketConfig using case sensetive search (in basic_bucket_params_screening/4)
-                                           %% but we do not allow buckets with the same names in a different register
-                                           case BucketName =/= undefined andalso ns_bucket:name_conflict(BucketName, AllBuckets) of
-                                               false ->
-                                                   ignore;
-                                               _ ->
-                                                   {error, name, <<"Bucket with given name already exists">>}
-                                           end
-                                   end;
-                               _ ->
-                                   {error, name, <<"Bucket with given name already exists">>}
-                           end;
-                       _ ->
-                           true = (BucketConfig =/= false),
-                           {ok, currentBucket, BucketConfig}
-                   end,
-                   case BucketName of
-                       [] ->
-                           {error, name, <<"Bucket name cannot be empty">>};
-                       undefined ->
-                           {error, name, <<"Bucket name needs to be specified">>};
-                       _ ->
-                           case string:len(BucketName) > ?MAX_BUCKET_NAME_LEN of
-                               true ->
-                                   {error, name, ?l2b(io_lib:format("Bucket name cannot exceed ~p characters",
-                                                                    [?MAX_BUCKET_NAME_LEN]))};
-                               _ -> ignore
-                           end
-                   end,
-                   case AuthType of
-                       none ->
-                           ProxyPort = proplists:get_value("proxyPort", Params),
-                           case ProxyPort of
-                               undefined when BucketConfig =/= false ->
-                                   case ns_bucket:auth_type(BucketConfig) of
-                                       AuthType -> ignore;
-                                       _ ->
-                                           {error, proxyPort,
-                                            <<"port is missing">>}
-                                   end;
-                               _ ->
-                                   case (catch menelaus_util:parse_validate_port_number(ProxyPort)) of
-                                       {error, [Error]} ->
-                                           {error, proxyPort, Error};
-                                       PP ->
-                                           case ns_bucket:is_port_free(BucketName, PP) of
-                                               true ->
-                                                   {ok, moxi_port, PP};
-                                               false ->
-                                                   {error, proxyPort,
-                                                    <<"port is already in use">>}
-                                           end
-                                   end
-                           end;
-                       sasl ->
-                           validate_with_missing(proplists:get_value("saslPassword", Params), "",
-                                                 IsNew, fun validate_bucket_password/1)
-                   end,
-                   parse_validate_ram_quota(proplists:get_value("ramQuotaMB", Params),
-                                            BucketConfig),
-                   parse_validate_other_buckets_ram_quota(
-                     proplists:get_value("otherBucketsRamQuotaMB", Params))],
-    BucketType = if
-                     (not IsNew) andalso BucketConfig =/= false ->
-                         ns_bucket:bucket_type(BucketConfig);
-                     true ->
-                         case proplists:get_value("bucketType", Params) of
-                             "memcached" -> memcached;
-                             "membase" -> membase;
-                             "couchbase" -> membase;
-                             undefined -> membase;
-                             _ -> invalid
-                         end
-                 end,
-    QuotaSizeError = case lists:keyfind(ram_quota, 2, Candidates0) of
-                         {ok, ram_quota, RAMQuotaMB} ->
-                             {MinQuota, Msg}
-                                 = case BucketType of
-                                       membase ->
-                                           Q = misc:get_env_default(membase_min_ram_quota, 100),
-                                           Qv = list_to_binary(integer_to_list(Q)),
-                                           {Q, <<"RAM quota cannot be less than ", Qv/binary, " MB">>};
-                                       memcached ->
-                                           Q = misc:get_env_default(memcached_min_ram_quota, 64),
-                                           Qv = list_to_binary(integer_to_list(Q)),
-                                           {Q, <<"RAM quota cannot be less than ", Qv/binary, " MB">>};
-                                       _ -> {0, <<"">>}
-                                   end,
-                             if
-                                 RAMQuotaMB < MinQuota * ?MIB ->
-                                     {error, ramQuotaMB, Msg};
-                                 IsNew =/= true andalso BucketConfig =/= false andalso BucketType =:= memcached ->
-                                     case ns_bucket:raw_ram_quota(BucketConfig) of
-                                         RAMQuotaMB -> ignore;
-                                         _ ->
-                                             {error, ramQuotaMB, <<"cannot change quota of memcached buckets">>}
-                                     end;
-                                 true ->
-                                     ignore
-                             end;
-                         _ -> ignore
-                     end,
-    Candidates1 = [QuotaSizeError | Candidates0],
-    Candidates2 = case menelaus_web:parse_validate_bucket_auto_compaction_settings(Params) of
-                      nothing -> Candidates1;
-                      false -> [{ok, autocompaction, false},
-                                {ok, purge_interval, undefined} | Candidates1];
-                      {errors, Errors} ->
-                          [{error, F, M} || {F, M} <- Errors] ++ Candidates1;
-                      {ok, ACSettings, MaybePurgeInterval} ->
-                          case MaybePurgeInterval of
-                              [{purge_interval, PurgeInterval}] ->
-                                  [{ok, purge_interval, PurgeInterval}];
-                              [] ->
-                                  []
-                          end ++ [{ok, autocompaction, ACSettings} | Candidates1]
-                  end,
-    Candidates = case BucketType of
-                     memcached ->
-                         [{ok, bucketType, memcached}
-                          | Candidates1];
-                     membase ->
-                         ReplicasNumResult =
-                             validate_with_missing(
-                               proplists:get_value("replicaNumber", Params),
-                               %% replicaNumber doesn't have
-                               %% default. Has to be given for
-                               %% creates, but may be omitted for
-                               %% updates. Later is for backwards
-                               %% compat, the former is from earlier
-                               %% code and stricter requirements is
-                               %% IMO ok to keep.
-                               undefined,
-                               IsNew,
-                               fun parse_validate_replicas_number/1),
-                         [{ok, bucketType, membase},
-                          ReplicasNumResult,
-                          get_conflict_resolution_type(Params, IsNew),
-                          case IsNew of
-                              true ->
-                                  ReplicaIndexDefault =
-                                      case ReplicasNumResult of
-                                          {ok, num_replicas, 0} ->
-                                              "0";
-                                          _ ->
-                                              "1"
-                                      end,
-                                  parse_validate_replica_index(proplists:get_value("replicaIndex", Params, ReplicaIndexDefault));
-                              false ->
-                                  ignore
-                          end,
-                          validate_with_missing(proplists:get_value("threadsNumber", Params), "3", IsNew, fun parse_validate_threads_number/1),
-                          validate_with_missing(proplists:get_value("evictionPolicy", Params), "valueOnly", IsNew, fun parse_validate_eviction_policy/1)
-                          | Candidates2];
-                     _ ->
-                         [{error, bucketType, <<"invalid bucket type">>}
-                          | Candidates2]
-                 end,
-    %% this is to validate that Candidates elements have specific
-    %% structure
-    [case E of
-         %% ok-s are used to keep correctly parsed/validated params
-         {ok, _, _} -> [];
-         %% error-s hold errors
-         {error, _, _} -> [];
-         %% ignore-s are used to "do nothing"
-         ignore -> []
-     end || E <- Candidates],
-    {[{K,V} || {ok, K, V} <- Candidates],
-     [{K,V} || {error, K, V} <- Candidates]}.
-
 get_conflict_resolution_type(Params, true = _IsNew) ->
     case proplists:get_value("conflictResolutionType", Params) of
->>>>>>> 591f7b35
         undefined ->
             {ok, conflict_resolution_type, seqno};
         Value ->
@@ -1179,13 +976,8 @@
                      <<"Conflict resolution type can not be set if cluster is not fully 4.6">>}
             end
     end;
-<<<<<<< HEAD
-validate_time_sync(Params, false = _IsNew) ->
-    case proplists:get_value("timeSynchronization", Params) of
-=======
 get_conflict_resolution_type(Params, false = _IsNew) ->
     case proplists:get_value("conflictResolutionType", Params) of
->>>>>>> 591f7b35
         undefined ->
             ignore;
         _Any ->
@@ -1419,17 +1211,6 @@
              <<"The other buckets RAM Quota must be a positive integer.">>}
     end.
 
-<<<<<<< HEAD
-parse_validate_time_synchronization("disabled") ->
-    {ok, time_synchronization, disabled};
-parse_validate_time_synchronization("enabledWithoutDrift") ->
-    {ok, time_synchronization, enabled_without_drift};
-parse_validate_time_synchronization("enabledWithDrift") ->
-    {ok, time_synchronization, enabled_with_drift};
-parse_validate_time_synchronization(_Other) ->
-    {error, time_synchronization,
-     <<"Time synchronization must be, 'disabled', 'enabledWithDrift', or 'enabledWithoutDrift'">>}.
-=======
 parse_validate_conflict_resolution_type("seqno") ->
     {ok, conflict_resolution_type, seqno};
 parse_validate_conflict_resolution_type("lww") ->
@@ -1443,7 +1224,6 @@
 parse_validate_conflict_resolution_type(_Other) ->
     {error, conflictResolutionType,
      <<"Conflict resolution type must be 'seqno' or 'lww'">>}.
->>>>>>> 591f7b35
 
 extended_cluster_storage_info() ->
     [{nodesCount, length(ns_cluster_membership:service_active_nodes(kv))}
