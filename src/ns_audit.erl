--- conflicted
+++ resolved
@@ -36,11 +36,7 @@
          delete_bucket/2,
          flush_bucket/2,
          start_loading_sample/2,
-<<<<<<< HEAD
          disk_storage_conf/3,
-=======
-         disk_storage_conf/6,
->>>>>>> da979aab
          rename_node/3,
          setup_node_services/3,
          cluster_settings/3,
@@ -519,25 +515,18 @@
 start_loading_sample(Req, Name) ->
     put(start_loading_sample, Req, [{bucket_name, Name}]).
 
-<<<<<<< HEAD
 disk_storage_conf(Req, Node, Params) ->
     DbPath = proplists:get_value("path", Params),
     IxPath = proplists:get_value("index_path", Params),
     CbasPaths = proplists:get_all_values("cbas_path", Params),
+    JavaHome = proplists:get_value("java_home", Params),
 
     put(disk_storage_conf, Req,
         [{node, Node}] ++
         [{db_path, DbPath} || DbPath =/= undefined] ++
         [{index_path, IxPath} || IxPath =/= undefined] ++
+        [{java_home, JavaHome} || JavaHome =/= undefined] ++
         [{cbas_dirs, {list, CbasPaths}} || CbasPaths =/= []]).
-=======
-disk_storage_conf(Req, Node, DbPath, IxPath, CBASDirs, JavaHome) ->
-    put(disk_storage_conf, Req, [{node, Node},
-                                 {db_path, DbPath},
-                                 {index_path, IxPath},
-                                 {java_home, JavaHome},
-                                 {cbas_dirs, {list, CBASDirs}}]).
->>>>>>> da979aab
 
 rename_node(Req, Node, Hostname) ->
     put(rename_node, Req, [{node, Node},
