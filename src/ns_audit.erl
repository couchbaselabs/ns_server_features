%% @author Couchbase <info@couchbase.com>
%% @copyright 2013-2018 Couchbase, Inc.
%%
%% Licensed under the Apache License, Version 2.0 (the "License");
%% you may not use this file except in compliance with the License.
%% You may obtain a copy of the License at
%%
%%      http://www.apache.org/licenses/LICENSE-2.0
%%
%% Unless required by applicable law or agreed to in writing, software
%% distributed under the License is distributed on an "AS IS" BASIS,
%% WITHOUT WARRANTIES OR CONDITIONS OF ANY KIND, either express or implied.
%% See the License for the specific language governing permissions and
%% limitations under the License.
%%
%% @doc commands for audit logging
%%
-module(ns_audit).

-behaviour(gen_server).

-include("ns_common.hrl").

-export([login_success/1,
         login_failure/1,
         delete_user/2,
         password_change/2,
         set_user/5,
         add_node/7,
         remove_node/2,
         failover_nodes/3,
         enter_node_recovery/3,
         rebalance_initiated/4,
         create_bucket/4,
         modify_bucket/4,
         delete_bucket/2,
         flush_bucket/2,
         start_loading_sample/2,
         disk_storage_conf/3,
         rename_node/3,
         setup_node_services/3,
         cluster_settings/3,
         add_group/2,
         delete_group/2,
         update_group/2,
         xdcr_create_cluster_ref/2,
         xdcr_update_cluster_ref/2,
         xdcr_delete_cluster_ref/2,
         xdcr_create_replication/3,
         xdcr_update_replication/3,
         xdcr_cancel_replication/2,
         xdcr_update_global_settings/2,
         enable_auto_failover/4,
         disable_auto_failover/1,
         reset_auto_failover_count/1,
         alerts/2,
         modify_compaction_settings/2,
         regenerate_certificate/1,
         setup_saslauthd/2,
         internal_settings/2,
         upload_cluster_ca/3,
         reload_node_certificate/3,
         modify_index_storage_mode/2,
         master_password_change/2,
         data_key_rotation/2,
         password_policy/2,
         client_cert_auth/2,
         security_settings/2,
         start_log_collection/4,
         modify_log_redaction_settings/2,
         modify_audit_settings/2,
         modify_index_settings/2,
         modify_query_curl_whitelist_setting/2,
         modify_query_settings/2,
<<<<<<< HEAD
         set_user_group/5,
         delete_user_group/2,
         ldap_settings/2
=======
         mutate_doc/4
>>>>>>> c95ce506
        ]).

-export([start_link/0, stats/0]).

%% gen_server callbacks
-export([init/1, handle_cast/2, handle_call/3,
         handle_info/2, terminate/2, code_change/3]).

-record(state, {queue, retries}).

backup_path() ->
    filename:join(path_config:component_path(data, "config"), "audit.bak").

start_link() ->
    gen_server:start_link({local, ?MODULE}, ?MODULE, [], []).

init([]) ->
    erlang:process_flag(trap_exit, true),
    {ok, #state{queue = maybe_restore_backup(), retries = 0}}.

terminate(_Reason, #state{queue = Queue}) ->
    maybe_backup(Queue).

code_change(_OldVsn, State, _) -> {ok, State}.

handle_call({log, Code, Body, IsSync}, From, #state{queue = Queue} = State) ->
    CleanedQueue =
        case queue:len(Queue) > ns_config:read_key_fast(max_audit_queue_length, 1000) of
            true ->
                ?log_error("Audit queue is too large. Dropping audit records to info log"),
                print_audit_records(Queue),
                queue:new();
            false ->
                Queue
        end,
    ?log_debug("Audit ~p: ~p", [Code, ns_config_log:tag_user_data(Body)]),
    EncodedBody = ejson:encode({Body}),
    Continuation =
        case IsSync of
            true -> fun (Res) -> gen_server:reply(From, Res) end;
            false -> fun (_) -> ok end
        end,
    NewQueue = queue:in({Code, EncodedBody, Continuation}, CleanedQueue),
    self() ! send,
    case IsSync of
        true -> {noreply, State#state{queue = NewQueue}};
        false -> {reply, ok, State#state{queue = NewQueue}}
    end;

handle_call(stats, _From, #state{queue = Queue, retries = Retries} = State) ->
    {reply, [{queue_length, queue:len(Queue)},
             {unsuccessful_retries, Retries}], State}.

handle_cast(_Msg, State) ->
    {noreply, State}.

handle_info(send, #state{queue = Queue, retries = Retries} = State) ->
    misc:flush(send),
    {Res, NewQueue} = send_to_memcached(Queue),
    NewRetries =
        case Res of
            ok ->
                0;
            error ->
                timer2:send_after(1000, send),
                Retries + 1
        end,
    {noreply, State#state{queue = NewQueue, retries = NewRetries}};
handle_info({'EXIT', From, Reason}, State) ->
    ?log_debug("Received exit from ~p with reason ~p. Exiting.", [From, Reason]),
    {stop, Reason, State}.

maybe_backup(Queue) ->
    case queue:is_empty(Queue) of
        false ->
            ?log_warning("Backup non empty audit queue"),
            case misc:write_file(backup_path(), term_to_binary(Queue)) of
                ok ->
                    ok;
                Error ->
                    ?log_error("Error backing up audit queue: ~p", [Error])
            end;
        true ->
            ok
    end.

restore_backup(Binary) ->
    try binary_to_term(Binary, [safe]) of
        Queue ->
            case queue:is_queue(Queue) of
                true ->
                    ?log_info("Audit queue was restored from the backup"),
                    self() ! send,
                    Queue;
                false ->
                    ?log_error("Backup content is not a proper queue"),
                    error
            end
    catch
        T:E ->
            ?log_error("Backup is malformed ~p", [{T,E}]),
            error
    end.

maybe_restore_backup() ->
    case file:read_file(backup_path()) of
        {ok, Binary} ->
            Queue =
                case restore_backup(Binary) of
                    error ->
                        queue:new();
                    Q ->
                        Q
                end,
            case file:delete(backup_path()) of
                ok ->
                    ok;
                Error ->
                    ?log_error("Unable to delete backup file: ~p", [Error])
            end,
            Queue;
        {error, enoent} ->
            queue:new();
        Other ->
            ?log_error("Unexpected error when reading backup: ~p", [Other]),
            queue:new()
    end.

code(login_success) ->
    8192;
code(login_failure) ->
    8193;
code(delete_user) ->
    8194;
code(password_change) ->
    8195;
code(add_node) ->
    8196;
code(remove_node) ->
    8197;
code(failover_nodes) ->
    8198;
code(enter_node_recovery) ->
    8199;
code(rebalance_initiated) ->
    8200;
code(create_bucket) ->
    8201;
code(modify_bucket) ->
    8202;
code(delete_bucket) ->
    8203;
code(flush_bucket) ->
    8204;
code(start_loading_sample) ->
    8205;
code(disk_storage_conf) ->
    8206;
code(rename_node) ->
    8207;
code(setup_node_services) ->
    8208;
code(cluster_settings) ->
    8209;
code(add_group) ->
    8210;
code(delete_group) ->
    8211;
code(update_group) ->
    8212;
code(xdcr_create_cluster_ref) ->
    8213;
code(xdcr_update_cluster_ref) ->
    8214;
code(xdcr_delete_cluster_ref) ->
    8215;
code(xdcr_create_replication) ->
    8216;
code(xdcr_update_replication) ->
    8217;
code(xdcr_cancel_replication) ->
    8218;
code(xdcr_update_global_settings) ->
    8219;
code(enable_auto_failover) ->
    8220;
code(disable_auto_failover) ->
    8221;
code(reset_auto_failover_count) ->
    8222;
code(enable_cluster_alerts) ->
    8223;
code(disable_cluster_alerts) ->
    8224;
code(modify_compaction_settings) ->
    8225;
code(regenerate_certificate) ->
    8226;
code(setup_saslauthd) ->
    8227;
code(internal_settings) ->
    8228;
code(upload_cluster_ca) ->
    8229;
code(reload_node_certificate) ->
    8230;
code(modify_index_storage_mode) ->
    8231;
code(set_user) ->
    8232;
code(master_password_change) ->
    8233;
code(data_key_rotation) ->
    8234;
code(password_policy) ->
    8235;
code(client_cert_auth) ->
    8236;
code(security_settings) ->
    8237;
code(start_log_collection) ->
    8238;
code(modify_log_redaction_settings) ->
    8239;
code(modify_audit_settings) ->
    8240;
code(modify_index_settings) ->
    8241;
code(modify_query_settings) ->
    8242;
<<<<<<< HEAD
code(set_user_group) ->
    8243;
code(delete_user_group) ->
    8244;
code(ldap_settings) ->
    8245.
=======
code(mutate_doc) ->
    8243.
>>>>>>> c95ce506

to_binary({list, List}) ->
    [to_binary(A) || A <- List];
to_binary(A) when is_list(A) ->
    iolist_to_binary(A);
to_binary({propset, Props}) when is_list(Props) ->
    {[kv_to_binary(A) || A <- Props]};
to_binary(A) ->
    A.

kv_to_binary({K, V}) ->
    {key_to_binary(K), to_binary(V)}.

now_to_iso8601(Now = {_, _, Microsecs}) ->
    LocalNow = calendar:now_to_local_time(Now),

    UTCSec = calendar:datetime_to_gregorian_seconds(calendar:now_to_universal_time(Now)),
    LocSec = calendar:datetime_to_gregorian_seconds(LocalNow),
    Offset =
        case (LocSec - UTCSec) div 60 of
            0 ->
                "Z";
            OffsetTotalMins ->
                OffsetHrs = OffsetTotalMins div 60,
                OffsetMin = abs(OffsetTotalMins rem 60),
                OffsetSign = case OffsetHrs < 0 of
                                 true ->
                                     "-";
                                 false ->
                                     "+"
                             end,
                io_lib:format("~s~2.2.0w:~2.2.0w", [OffsetSign, abs(OffsetHrs), OffsetMin])
        end,
    format_iso8601(LocalNow, Microsecs, Offset).

format_iso8601({{YYYY, MM, DD}, {Hour, Min, Sec}}, Microsecs, Offset) ->
    io_lib:format("~4.4.0w-~2.2.0w-~2.2.0wT~2.2.0w:~2.2.0w:~2.2.0w.~3.3.0w",
                  [YYYY, MM, DD, Hour, Min, Sec, Microsecs div 1000]) ++ Offset.

convert_domain(admin) ->
    builtin;
convert_domain(ro_admin) ->
    builtin;
convert_domain(D) ->
    D.

get_identity(undefined) ->
    undefined;
get_identity({User, Domain}) ->
    {[{domain, convert_domain(Domain)}, {user, to_binary(User)}]}.

get_remote(Req) ->
    Socket = mochiweb_request:get(socket, Req),
    {ok, {Host, Port}} = mochiweb_socket:peername(Socket),
    {[{ip, to_binary(inet_parse:ntoa(Host))},
      {port, Port}]}.

key_to_binary(A) when is_list(A) ->
    iolist_to_binary(A);
key_to_binary(A) when is_tuple(A) ->
    iolist_to_binary(io_lib:format("~p", [A]));
key_to_binary(A) ->
    A.

prepare_list(List) ->
    lists:foldl(
      fun ({_Key, undefined}, Acc) ->
              Acc;
          ({_Key, "undefined"}, Acc) ->
              Acc;
          ({Key, Value}, Acc) ->
              [{key_to_binary(Key), to_binary(Value)} | Acc]
      end, [], List).

prepare(Req, Params) ->
    {User, Token, Remote} =
        case Req of
            undefined ->
                {undefined, undefined, undefined};
            _ ->
                {get_identity(menelaus_auth:get_identity(Req)),
                 menelaus_auth:get_token(Req),
                 get_remote(Req)}
        end,
    Body = [{timestamp, now_to_iso8601(os:timestamp())},
            {remote, Remote},
            {sessionid, Token},
            {real_userid, User}] ++ Params,

    prepare_list(Body).

put(Code, Req, Params) ->
    Body = prepare(Req, Params),
    ok = gen_server:call(?MODULE, {log, Code, Body, false}).

sync_put(Code, Req, Params) ->
    Body = prepare(Req, Params),
    ok = gen_server:call(?MODULE, {log, Code, Body, true}).

send_to_memcached(Queue) ->
    case queue:out(Queue) of
        {empty, Queue} ->
            {ok, Queue};
        {{value, {Code, EncodedBody, Continuation}}, NewQueue} ->
            case (catch ns_memcached_sockets_pool:executing_on_socket(
                          fun (Sock) ->
                                  mc_client_binary:audit_put(Sock, code(Code), EncodedBody)
                          end)) of
                ok ->
                    Continuation(ok),
                    send_to_memcached(NewQueue);
                Error ->
                    ?log_debug(
                       "Audit put call ~p with body ~p failed with error ~p. Retrying in 1s.",
                       [Code, EncodedBody, Error]),
                    {error, Queue}
            end
    end.

stats() ->
    case ns_memcached_sockets_pool:executing_on_socket(
           fun (Sock) ->
                   mc_binary:quick_stats(Sock, <<"audit">>,
                                         fun mc_binary:quick_stats_append/3, [])
           end) of
        {ok, Stats} ->
            {ok, Stats ++ gen_server:call(?MODULE, stats)};
        Error ->
            Error
    end.

login_success(Req) ->
    Identity = menelaus_auth:get_identity(Req),
    Roles = menelaus_roles:get_roles(Identity),
    put(login_success, Req,
        [{roles, {list, [menelaus_web_rbac:role_to_string(Role) || Role <- Roles]}}]).

login_failure(Req) ->
    put(login_failure, Req, []).

delete_user(Req, Identity) ->
    put(delete_user, Req, [{identity, get_identity(Identity)}]).

password_change(Req, Identity) ->
    put(password_change, Req, [{identity, get_identity(Identity)}]).

set_user(Req, Identity, Roles, Name, Groups) ->
    put(set_user, Req, [{identity, get_identity(Identity)},
                        {roles, {list, [menelaus_web_rbac:role_to_string(Role) || Role <- Roles]}},
                        {full_name, Name},
                        {groups, {list, [G || Groups =/= undefined,
                                              G <- Groups]}}]).

add_node(Req, Hostname, Port, User, GroupUUID, Services, Node) ->
    put(add_node, Req, [{node, Node},
                        {groupUUID, GroupUUID},
                        {hostname, Hostname},
                        {port, Port},
                        {services, {list, Services}},
                        {user, User}]).

remove_node(Req, Node) ->
    put(remove_node, Req, [{node, Node}]).

failover_nodes(Req, Nodes, Type) ->
    put(failover_nodes, Req, [{nodes, {list, Nodes}}, {type, Type}]).

enter_node_recovery(Req, Node, Type) ->
    put(enter_node_recovery, Req, [{node, Node}, {type, Type}]).

rebalance_initiated(Req, KnownNodes, EjectedNodes, DeltaRecoveryBuckets) ->
    Buckets = case DeltaRecoveryBuckets of
                  all ->
                      all;
                  _ ->
                      {list, DeltaRecoveryBuckets}
              end,
    put(rebalance_initiated, Req,
        [{known_nodes, {list, KnownNodes}},
         {ejected_nodes, {list, EjectedNodes}},
         {delta_recovery_buckets, Buckets}]).

build_bucket_props(Props) ->
    lists:foldl(
      fun({sasl_password, _}, Acc) ->
              Acc;
         ({autocompaction, false}, Acc) ->
              Acc;
         ({autocompaction, CProps}, Acc) ->
              [{autocompaction, {build_compaction_settings(CProps)}} | Acc];
         ({K, V}, Acc) ->
              [{K, to_binary(V)} | Acc]
      end, [], Props).

create_bucket(Req, Name, Type, Props) ->
    put(create_bucket, Req,
        [{bucket_name, Name},
         {type, Type},
         {props, {build_bucket_props(Props)}}]).

modify_bucket(Req, Name, Type, Props) ->
    put(modify_bucket, Req,
        [{bucket_name, Name},
         {type, Type},
         {props, {build_bucket_props(Props)}}]).

delete_bucket(Req, Name) ->
    put(delete_bucket, Req, [{bucket_name, Name}]).

flush_bucket(Req, Name) ->
    put(flush_bucket, Req, [{bucket_name, Name}]).

start_loading_sample(Req, Name) ->
    put(start_loading_sample, Req, [{bucket_name, Name}]).

disk_storage_conf(Req, Node, Params) ->
    DbPath = proplists:get_value("path", Params),
    IxPath = proplists:get_value("index_path", Params),
    CbasPaths = proplists:get_all_values("cbas_path", Params),
    JavaHome = proplists:get_value("java_home", Params),

    put(disk_storage_conf, Req,
        [{node, Node}] ++
        [{db_path, DbPath} || DbPath =/= undefined] ++
        [{index_path, IxPath} || IxPath =/= undefined] ++
        [{java_home, JavaHome} || JavaHome =/= undefined] ++
        [{cbas_dirs, {list, CbasPaths}} || CbasPaths =/= []]).

rename_node(Req, Node, Hostname) ->
    put(rename_node, Req, [{node, Node},
                           {hostname, Hostname}]).

setup_node_services(Req, Node, Services) ->
    put(setup_node_services, Req, [{node, Node},
                                   {services, {list, Services}}]).

cluster_settings(Req, Quotas, ClusterName) ->
    put(cluster_settings, Req, [{quotas, {propset, Quotas}},
                                {cluster_name, ClusterName}]).

add_group(Req, Group) ->
    put(add_group, Req, [{group_name, proplists:get_value(name, Group)},
                         {uuid, proplists:get_value(uuid, Group)}]).

delete_group(Req, Group) ->
    put(delete_group, Req, [{group_name, proplists:get_value(name, Group)},
                            {uuid, proplists:get_value(uuid, Group)}]).

update_group(Req, Group) ->
    put(update_group, Req, [{group_name, proplists:get_value(name, Group)},
                            {uuid, proplists:get_value(uuid, Group)},
                            {nodes, {list, proplists:get_value(nodes, Group, [])}}]).

build_xdcr_cluster_props(KV) ->
    [{name, misc:expect_prop_value(name, KV)},
     {demand_encryption, proplists:get_value(cert, KV) =/= undefined},
     {hostname, misc:expect_prop_value(hostname, KV)},
     {username, misc:expect_prop_value(username, KV)},
     {uuid, misc:expect_prop_value(uuid, KV)}].

xdcr_create_cluster_ref(Req, Props) ->
    put(xdcr_create_cluster_ref, Req, build_xdcr_cluster_props(Props)).

xdcr_update_cluster_ref(Req, Props) ->
    put(xdcr_update_cluster_ref, Req, build_xdcr_cluster_props(Props)).

xdcr_delete_cluster_ref(Req, Props) ->
    put(xdcr_delete_cluster_ref, Req, build_xdcr_cluster_props(Props)).

xdcr_create_replication(Req, Id, Props) ->
    {Params, Settings} =
        lists:splitwith(fun ({from_bucket, _}) ->
                                true;
                            ({to_bucket, _}) ->
                                true;
                            ({to_cluster, _}) ->
                                true;
                            (_) ->
                                false
                        end, Props),

    put(xdcr_create_replication, Req, [{rep_id, Id},
                                       {settings, {prepare_list(Settings)}}] ++ Params).

xdcr_update_replication(Req, Id, Props) ->
    put(xdcr_update_replication, Req, [{rep_id, Id},
                                       {settings, {prepare_list(Props)}}]).

xdcr_cancel_replication(Req, Id) ->
    put(xdcr_cancel_replication, Req, [{rep_id, Id}]).

xdcr_update_global_settings(Req, Settings) ->
    put(xdcr_update_global_settings, Req, [{settings, {prepare_list(Settings)}}]).

build_auto_failover_extras(Extras) ->
    lists:foldl(
      fun ({failover_on_data_disk_issues, V}, Acc) ->
              [{failover_on_data_disk_issues, {prepare_list(V)}} | Acc];
          ({failover_server_group, _} = T, Acc) ->
              [T | Acc];
          (_, Acc) ->
              Acc
      end, [], Extras).

enable_auto_failover(Req, Timeout, MaxNodes, Extras) ->
    Params = [{timeout, Timeout}, {max_nodes, MaxNodes}] ++
        build_auto_failover_extras(Extras),
    put(enable_auto_failover, Req, Params).

disable_auto_failover(Req) ->
    put(disable_auto_failover, Req, []).

reset_auto_failover_count(Req) ->
    put(reset_auto_failover_count, Req, []).

alerts(Req, Settings) ->
    case misc:expect_prop_value(enabled, Settings) of
        false ->
            put(disable_cluster_alerts, Req, []);
        true ->
            EmailServer = misc:expect_prop_value(email_server, Settings),
            EmailServer1 = proplists:delete(pass, EmailServer),
            put(enable_cluster_alerts, Req,
                [{sender, misc:expect_prop_value(sender, Settings)},
                 {recipients, {list, misc:expect_prop_value(recipients, Settings)}},
                 {alerts, {list, misc:expect_prop_value(alerts, Settings)}},
                 {email_server, {prepare_list(EmailServer1)}}])
    end.

build_threshold({Percentage, Size}) ->
    {prepare_list([{percentage, Percentage}, {size, Size}])}.

build_compaction_settings(Settings) ->
    lists:foldl(
      fun ({allowed_time_period, V}, Acc) ->
              [{allowed_time_period, {prepare_list(V)}} | Acc];
          ({database_fragmentation_threshold, V}, Acc) ->
              [{database_fragmentation_threshold, build_threshold(V)} | Acc];
          ({view_fragmentation_threshold, V}, Acc) ->
              [{view_fragmentation_threshold, build_threshold(V)} | Acc];
          ({purge_interval, _} = T, Acc) ->
              [T | Acc];
          ({parallel_db_and_view_compaction, _} = T, Acc) ->
              [T | Acc];
          ({index_fragmentation_percentage, _} = T, Acc) ->
              [T | Acc];
          ({index_compaction_mode, _} = T, Acc) ->
              [T | Acc];
          ({index_circular_compaction_days, _} = T, Acc) ->
              [T | Acc];
          ({index_circular_compaction_abort, _} = T, Acc) ->
              [T | Acc];
          ({index_circular_compaction_interval, V}, Acc) ->
              [{index_circular_compaction_interval, {prepare_list(V)}} | Acc];
          (_, Acc) ->
              Acc
      end, [], Settings).

modify_compaction_settings(Req, Settings) ->
    Data = build_compaction_settings(Settings),
    put(modify_compaction_settings, Req, Data).

regenerate_certificate(Req) ->
    put(regenerate_certificate, Req, []).

build_saslauthd_users(asterisk) ->
    default;
build_saslauthd_users(List) ->
    {list, List}.

setup_saslauthd(Req, Props) ->
    put(setup_saslauthd, Req,
        [{enabled, misc:expect_prop_value(enabled, Props)},
         {admins, build_saslauthd_users(misc:expect_prop_value(admins, Props))},
         {ro_admins, build_saslauthd_users(misc:expect_prop_value(roAdmins, Props))}]).

internal_settings(Req, Settings) ->
    put(internal_settings, Req, [{settings, {prepare_list(Settings)}}]).

upload_cluster_ca(Req, Subject, Expires) ->
    ExpiresDateTime = calendar:gregorian_seconds_to_datetime(Expires),
    put(upload_cluster_ca, Req, [{subject, Subject},
                                 {expires, format_iso8601(ExpiresDateTime, 0, "Z")}]).

reload_node_certificate(Req, Subject, Expires) ->
    ExpiresDateTime = calendar:gregorian_seconds_to_datetime(Expires),
    put(reload_node_certificate, Req, [{subject, Subject},
                                       {expires, format_iso8601(ExpiresDateTime, 0, "Z")}]).

modify_index_storage_mode(Req, StorageMode) ->
    put(modify_index_storage_mode, Req, [{storageMode, StorageMode}]).

master_password_change(Req, undefined) ->
    put(master_password_change, Req, []);
master_password_change(Req, Error) ->
    put(master_password_change, Req, [{error, Error}]).

data_key_rotation(Req, undefined) ->
    put(data_key_rotation, Req, []);
data_key_rotation(Req, Error) ->
    put(data_key_rotation, Req, [{error, Error}]).

password_policy(Req, Policy) ->
    PreparedPolicy =
        lists:keystore(must_present, 1, Policy,
                       {must_present, {list, proplists:get_value(must_present, Policy)}}),
    put(password_policy, Req, PreparedPolicy).

client_cert_auth(Req, ClientCertAuth) ->
    Val = case cluster_compat_mode:is_cluster_51() of
              true ->
                  State = lists:keyfind(state, 1, ClientCertAuth),
                  {PrefixesKey, Triples} = lists:keyfind(prefixes, 1, ClientCertAuth),
                  NewTriples = [{propset, T} || T <- Triples],
                  [State, {PrefixesKey, {list, NewTriples}}];
              false ->
                  ClientCertAuth
          end,
    put(client_cert_auth, Req, Val).

security_settings(Req, Settings) ->
    put(security_settings, Req, [{settings, {prepare_list(Settings)}}]).

start_log_collection(Req, Nodes, BaseURL, Options) ->
    put(start_log_collection, Req,
        [{nodes, {list, Nodes}}, {base_url, BaseURL}] ++
            Options).

modify_log_redaction_settings(Req, Settings) ->
    put(modify_log_redaction_settings, Req,
        [{log_redaction_default_cfg, {prepare_list(Settings)}}]).

modify_audit_settings(Req, Settings) ->
    case proplists:get_value(auditd_enabled, Settings, undefined) of
        false ->
            sync_put(modify_audit_settings, Req, [{auditd_enabled, false}]);
        _ ->
            put(modify_audit_settings, Req,
                [prepare_audit_setting(S) || S <- Settings])
    end.

prepare_audit_setting({enabled, List}) ->
    {enabled, {list, List}};
prepare_audit_setting({disabled, List}) ->
    {disabled, {list, List}};
prepare_audit_setting({disabled_users, Users}) ->
    {disabled_userids, {list, [get_identity(U) || U <- Users]}};
prepare_audit_setting(Setting) ->
    Setting.

print_audit_records(Queue) ->
    case queue:out(Queue) of
        {empty, _} ->
            ok;
        {{value, {_, _, Continuation} = V}, NewQueue} ->
            ?log_info("Dropped audit entry: ~p", [V]),
            Continuation({error, dropped}),
            print_audit_records(NewQueue)
    end.

modify_index_settings(Req, Settings) ->
    put(modify_index_settings, Req, [{settings, {prepare_list(Settings)}}]).

modify_query_settings(Req, Settings) ->
    put(modify_query_settings, Req, [{settings, {prepare_list(Settings)}}]).

modify_query_curl_whitelist_setting(Req, Values) ->
    Setting = [{curl_whitelist, ejson:encode({Values})}],
    modify_query_settings(Req, Setting).

<<<<<<< HEAD
set_user_group(Req, Id, Roles, Description, LDAPGroup) ->
    put(set_user_group, Req,
        [{id, Id},
         {roles, {list, [menelaus_web_rbac:role_to_string(Role)
                            || Role <- Roles]}},
         {ldap_group_ref, LDAPGroup},
         {description, Description}]).

delete_user_group(Req, Id) ->
    put(delete_user_group, Req, [{id, Id}]).

ldap_settings(Req, Settings) ->
    put(ldap_settings, Req, [prepare_ldap_setting(S) || S <- Settings]).

prepare_ldap_setting({hosts, List}) -> {hosts, {list, List}};
prepare_ldap_setting(Default) -> Default.
=======
mutate_doc(Req, Oper, BucketName, DocId) ->
    put(mutate_doc, Req, [{bucket_name, BucketName},
                          {doc_id, ns_config_log:tag_user_name(DocId)},
                          {operation, Oper}]).
>>>>>>> c95ce506
<|MERGE_RESOLUTION|>--- conflicted
+++ resolved
@@ -72,13 +72,10 @@
          modify_index_settings/2,
          modify_query_curl_whitelist_setting/2,
          modify_query_settings/2,
-<<<<<<< HEAD
+         mutate_doc/4,
          set_user_group/5,
          delete_user_group/2,
          ldap_settings/2
-=======
-         mutate_doc/4
->>>>>>> c95ce506
         ]).
 
 -export([start_link/0, stats/0]).
@@ -309,17 +306,14 @@
     8241;
 code(modify_query_settings) ->
     8242;
-<<<<<<< HEAD
+code(mutate_doc) ->
+    8243;
 code(set_user_group) ->
-    8243;
+    8244;
 code(delete_user_group) ->
-    8244;
+    8245;
 code(ldap_settings) ->
-    8245.
-=======
-code(mutate_doc) ->
-    8243.
->>>>>>> c95ce506
+    8246.
 
 to_binary({list, List}) ->
     [to_binary(A) || A <- List];
@@ -790,7 +784,11 @@
     Setting = [{curl_whitelist, ejson:encode({Values})}],
     modify_query_settings(Req, Setting).
 
-<<<<<<< HEAD
+mutate_doc(Req, Oper, BucketName, DocId) ->
+    put(mutate_doc, Req, [{bucket_name, BucketName},
+                          {doc_id, ns_config_log:tag_user_name(DocId)},
+                          {operation, Oper}]).
+
 set_user_group(Req, Id, Roles, Description, LDAPGroup) ->
     put(set_user_group, Req,
         [{id, Id},
@@ -806,10 +804,4 @@
     put(ldap_settings, Req, [prepare_ldap_setting(S) || S <- Settings]).
 
 prepare_ldap_setting({hosts, List}) -> {hosts, {list, List}};
-prepare_ldap_setting(Default) -> Default.
-=======
-mutate_doc(Req, Oper, BucketName, DocId) ->
-    put(mutate_doc, Req, [{bucket_name, BucketName},
-                          {doc_id, ns_config_log:tag_user_name(DocId)},
-                          {operation, Oper}]).
->>>>>>> c95ce506
+prepare_ldap_setting(Default) -> Default.