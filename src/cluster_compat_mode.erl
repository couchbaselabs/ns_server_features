--- conflicted
+++ resolved
@@ -18,11 +18,7 @@
 -include("ns_common.hrl").
 
 -export([get_compat_version/0, is_enabled/1, is_enabled_at/2,
-<<<<<<< HEAD
-=======
-         is_cluster_20/0,
          is_cluster_25/0,
->>>>>>> b0b286e3
          force_compat_version/1, un_force_compat_version/0,
          consider_switching_compat_mode/0,
          is_index_aware_rebalance_on/0,
@@ -45,22 +41,14 @@
 
 %% NOTE: this is rpc:call-ed by mb_master of 2.0.0
 supported_compat_version() ->
-<<<<<<< HEAD
     [3, 0].
-=======
-    [2, 5].
->>>>>>> b0b286e3
 
 %% NOTE: this is rpc:call-ed by mb_master of 2.0.1+
 %%
 %% I.e. we want later version to be able to take over mastership even
 %% without requiring compat mode upgrade
 mb_master_advertised_version() ->
-<<<<<<< HEAD
     [3, 0, 0].
-=======
-    [2, 5, 0].
->>>>>>> b0b286e3
 
 check_is_progress_tracking_supported() ->
     are_all_nodes_compatible([2,0,2]).
