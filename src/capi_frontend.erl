%% @author Couchbase <info@couchbase.com>
%% @copyright 2011 Couchbase, Inc.
%%
%% Licensed under the Apache License, Version 2.0 (the "License");
%% you may not use this file except in compliance with the License.
%% You may obtain a copy of the License at
%%
%%      http://www.apache.org/licenses/LICENSE-2.0
%%
%% Unless required by applicable law or agreed to in writing, software
%% distributed under the License is distributed on an "AS IS" BASIS,
%% WITHOUT WARRANTIES OR CONDITIONS OF ANY KIND, either express or implied.
%% See the License for the specific language governing permissions and
%% limitations under the License.
%%
-module(capi_frontend).

-compile(export_all).

-include("couch_db.hrl").
-include_lib("couch_index_merger/include/couch_index_merger.hrl").
-include_lib("couch_index_merger/include/couch_view_merger.hrl").
-include("ns_common.hrl").
-include("mc_entry.hrl").
-include("mc_constants.hrl").

not_implemented(Arg, Rest) ->
    {not_implemented, Arg, Rest}.

do_db_req(Req, Fun) ->

    request_throttler:request(
      capi,
      fun () ->
              continue_do_db_req(Req, Fun)
      end,
      fun (Error, Reason) ->
              random:seed(os:timestamp()),
              Retry = integer_to_list(random:uniform(10)),
              couch_httpd:send_json(Req, 503, [{"Retry-After", Retry}],
                                    {[{<<"error">>, couch_util:to_binary(Error)},
                                      {<<"reason">>, couch_util:to_binary(Reason)}]})
      end).

verify_bucket_auth(#httpd{mochi_req=MochiReq}, BucketName) ->
    ListBucketName = ?b2l(BucketName),
    BucketConfig = case ns_bucket:get_bucket_light(ListBucketName) of
                       not_present ->
                           throw({not_found, missing});
                       {ok, X} -> X
                   end,
    case menelaus_auth:is_bucket_accessible({ListBucketName, BucketConfig}, MochiReq, false) of
        true ->
            case couch_util:get_value(type, BucketConfig) =:= membase of
                true ->
                    BucketConfig;
                _ ->
                    erlang:throw({not_found, no_couchbase_bucket_exists})
            end;
        _ ->
            throw({unauthorized, <<"password required">>})
    end.

<<<<<<< HEAD
%% This is used by 2.x xdcr checkpointing. It's only supposed to work
%% against vbucket
=======
continue_do_db_req(#httpd{user_ctx=UserCtx,
                          path_parts=[DbName | RestPathParts]} = Req, Fun) ->
    %% check auth here
    [BucketName | AfterSlash] = binary:split(DbName, <<"/">>),
    BucketConfig = verify_bucket_auth(Req, BucketName),
    case AfterSlash of
        [] ->
            %% undefined #db fields indicate bucket database
            Db = #db{user_ctx = UserCtx, name = DbName},
            Fun(Req, Db);
        [AfterSlash1] ->
            %% xdcr replicates here; to prevent a replication to
            %% recreated bucket (without refetching vbucket map) or
            %% even to new cluster we encode a bucket uuid in the url
            %% and check it here;
            {VBucket, MaybeUUID} =
                case binary:split(AfterSlash1, <<";">>) of
                    [AfterSlash2, UUID] ->
                        {AfterSlash2, UUID};
                    _ ->
                        {AfterSlash1, undefined}
                end,

            BucketUUID = proplists:get_value(uuid, BucketConfig),
            true = (BucketUUID =/= undefined),
            case MaybeUUID =:= undefined orelse
                BucketUUID =:= MaybeUUID of
                true ->
                    ok;
                false ->
                    erlang:throw({not_found, uuids_dont_match})
            end,

            RealDbName = <<BucketName/binary, $/, VBucket/binary>>,
            PathParts = [RealDbName | RestPathParts],

            %% note that we don't fake mochi_req here; but it seems
            %% that couchdb doesn't use it in our code path
            Req1 = Req#httpd{path_parts=PathParts},

            couch_db_frontend:do_db_req(Req1, Fun)
    end.

get_db_info(#db{filepath = undefined, name = Name}) ->
    Info = [{db_name, Name},
            {instance_start_time, <<>>}],
    {ok, Info};
get_db_info(#db{name = <<"_replicator">>} = Db) ->
    couch_db:get_db_info(Db);
>>>>>>> 23a9db42
get_db_info(#db{name = DbName}) ->
    Bucket = case string:tokens(binary_to_list(DbName), [$/]) of
                 [BucketV, _Vb] -> BucketV;
                 _ -> throw(not_found)
             end,
    {ok, Stats0} = ns_memcached:stats(Bucket, <<"">>),
    EpStartupTime =  proplists:get_value(<<"ep_startup_time">>, Stats0),
    Info = [{db_name, DbName},
            {instance_start_time, EpStartupTime}],
    {ok, Info}.

with_subdb(#db{name = DbName}, VBucket, Fun) ->
    with_subdb(DbName, VBucket, Fun);
with_subdb(DbName, VBucket, Fun) ->
    DB = capi_utils:must_open_vbucket(DbName, VBucket),
    try
        Fun(DB)
    after
        couch_db:close(DB)
    end.

update_doc(#db{filepath = undefined, name=Name},
           #doc{id = <<"_design/",_/binary>>} = Doc, _Options) ->
    case capi_ddoc_replication_srv:update_doc(Name, Doc) of
        ok ->
            ok;
        {invalid_design_doc, _Reason} = Error ->
            throw(Error)
    end;
update_doc(_Db, _Doc, _Options) ->
    throw(not_found).


update_docs(_Db,
            [#doc{id = <<?LOCAL_DOC_PREFIX, _Rest/binary>>}],
            _Options) ->
    %% NOTE: We assume it's remote checkpoint update request. We
    %% pretend that it works but avoid actual db update. See comment
    %% before ensure_full_commit below.
    ok;

update_docs(#db{filepath = undefined, name = Name}, Docs, _Options) ->
    lists:foreach(fun(#doc{id = <<"_design/",_/binary>>} = Doc) ->
                          case capi_ddoc_replication_srv:update_doc(Name, Doc) of
                              ok ->
                                  ok;
                              {invalid_design_doc, _Reason} = Error ->
                                  throw(Error)
                          end
                  end, Docs).

update_docs(Db, Docs, Options, replicated_changes) ->
    Result =
        try
            capi_replication:update_replicated_docs(Db, Docs, Options)
        catch
            throw:unsupported ->
                exit(not_implemented(update_docs,
                                     [Db, Docs, Options, replicated_changes]))
        end,
    Result.


%% NOTE: I'd fail this. But it'll break pre-2.5.1 xdcr
%% checkpointing. So we instead pretend that it worked. And because we
%% don't really want such fake checkpoint to work, we'll intercept
%% checkpoint doc updates and drop them on the floor.
-spec ensure_full_commit(any(), integer()) -> {ok, binary()}.
ensure_full_commit(#db{name = DbName}, _RequiredSeq) ->
    [Bucket, _VBucket] = string:tokens(binary_to_list(DbName), [$/]),
    {ok, Stats} = ns_memcached:stats(Bucket, <<"">>),
    EpStartupTime = proplists:get_value(<<"ep_startup_time">>, Stats),
    {ok, EpStartupTime}.

check_is_admin(_Db) ->
    ok.

handle_changes(ChangesArgs, Req, #db{filepath = undefined} = Db) ->
    exit(not_implemented(handle_changes, [ChangesArgs, Req, Db]));
handle_changes(ChangesArgs, Req, Db) ->
    couch_changes:handle_changes(ChangesArgs, Req, Db).

start_view_compact(DbName, GroupId) ->
    exit(not_implemented(start_view_compact, [DbName, GroupId])).

start_db_compact(#db{filepath = undefined} = Db) ->
    exit(not_implemented(start_db_compact, [Db]));
start_db_compact(Db) ->
    couch_db:start_compact(Db).

cleanup_view_index_files(Db) ->
    exit(not_implemented(cleanup_view_index_files, [Db])).

%% TODO: check if it's useful
get_group_info(#db{filepath = undefined} = Db, DesignId) ->
    with_subdb(Db, <<"master">>,
               fun (RealDb) ->
                       couch_view:get_group_info(RealDb, DesignId)
               end);
get_group_info(Db, DesignId) ->
    couch_view:get_group_info(Db, DesignId).

create_db(DbName, UserCtx) ->
    exit(not_implemented(create_db, [DbName, UserCtx])).

delete_db(DbName, UserCtx) ->
    exit(not_implemented(delete_db, [DbName, UserCtx])).

purge_docs(Db, IdsRevs) ->
    exit(not_implemented(purge_docs, [Db, IdsRevs])).

get_missing_revs(Db, JsonDocIdRevs) ->
    Result =
        try
            capi_replication:get_missing_revs(Db, JsonDocIdRevs)
        catch
            throw:unsupported ->
                exit(not_implemented(get_missing_revs, [Db, JsonDocIdRevs]))
        end,

    Result.

open_doc(#db{filepath = undefined} = Db, <<"_design/",_/binary>> = DocId, Options) ->
    with_subdb(Db, <<"master">>,
               fun (RealDb) ->
                       couch_db:open_doc(RealDb, DocId, Options)
               end);
%% 2.x xdcr checkpointing seemingly uses for it's checkpoints in
%% _local/ docs
open_doc(Db, DocId, Options) ->
    couch_db:open_doc(Db, DocId, Options).


task_status_all() ->
    couch_db_frontend:task_status_all().

restart_core_server() ->
    exit(not_implemented(restart_core_server, [])).

increment_update_seq(Db) ->
    exit(not_implemented(increment_update_seq, [Db])).

stats_aggregator_all(Range) ->
    exit(not_implemented(stats_aggregator_all, [Range])).

stats_aggregator_get_json(Key, Range) ->
    exit(not_implemented(stats_aggregator_get_json, [Key, Range])).

stats_aggregator_collect_sample() ->
    exit(not_implemented(stats_aggregator_collect_sample, [])).

couch_doc_open(Db, DocId, Options) ->
    case open_doc(Db, DocId, Options) of
        {ok, Doc} ->
            Doc;
        Error ->
            throw(Error)
    end.

%% Grab the first vbucket we can find on this server
-spec first_vbucket(binary()) -> non_neg_integer().
first_vbucket(Bucket) ->
    {ok, Config} = ns_bucket:get_bucket(?b2l(Bucket)),
    Map = proplists:get_value(map, Config, []),
    {ok, Index} = first_vbucket(node(), Map, 0),
    Index.


-spec first_vbucket(atom(), list(), integer()) ->
                           {ok, integer()} | {error, no_vbucket_found}.
first_vbucket(_Node, [], _Acc) ->
    {error, no_vbucket_found};
first_vbucket(Node, [[Node|_] | _Rest], I) ->
    {ok, I};
first_vbucket(Node, [_First|Rest], I) ->
    first_vbucket(Node, Rest, I + 1).

has_active_vbuckets(Bucket) ->
    {ok, Config} = ns_bucket:get_bucket(?b2l(Bucket)),
    Map = proplists:get_value(map, Config, []),
    first_vbucket(node(), Map, 0) =/= {error, no_vbucket_found}.

-spec get_version() -> string().
get_version() ->
    Apps = application:loaded_applications(),
    case lists:keysearch(ns_server, 1, Apps) of
        {value, {_, _, Vsn}} -> Vsn;
        false -> "0.0.0"
    end.

-spec welcome_message(binary()) -> [{atom(), binary()}].
welcome_message(WelcomeMessage) ->
    [
     {couchdb, WelcomeMessage},
     {version, list_to_binary(couch_server:get_version())},
     {couchbase, list_to_binary(get_version())}
    ].<|MERGE_RESOLUTION|>--- conflicted
+++ resolved
@@ -42,29 +42,6 @@
                                       {<<"reason">>, couch_util:to_binary(Reason)}]})
       end).
 
-verify_bucket_auth(#httpd{mochi_req=MochiReq}, BucketName) ->
-    ListBucketName = ?b2l(BucketName),
-    BucketConfig = case ns_bucket:get_bucket_light(ListBucketName) of
-                       not_present ->
-                           throw({not_found, missing});
-                       {ok, X} -> X
-                   end,
-    case menelaus_auth:is_bucket_accessible({ListBucketName, BucketConfig}, MochiReq, false) of
-        true ->
-            case couch_util:get_value(type, BucketConfig) =:= membase of
-                true ->
-                    BucketConfig;
-                _ ->
-                    erlang:throw({not_found, no_couchbase_bucket_exists})
-            end;
-        _ ->
-            throw({unauthorized, <<"password required">>})
-    end.
-
-<<<<<<< HEAD
-%% This is used by 2.x xdcr checkpointing. It's only supposed to work
-%% against vbucket
-=======
 continue_do_db_req(#httpd{user_ctx=UserCtx,
                           path_parts=[DbName | RestPathParts]} = Req, Fun) ->
     %% check auth here
@@ -108,13 +85,27 @@
             couch_db_frontend:do_db_req(Req1, Fun)
     end.
 
-get_db_info(#db{filepath = undefined, name = Name}) ->
-    Info = [{db_name, Name},
-            {instance_start_time, <<>>}],
-    {ok, Info};
-get_db_info(#db{name = <<"_replicator">>} = Db) ->
-    couch_db:get_db_info(Db);
->>>>>>> 23a9db42
+verify_bucket_auth(#httpd{mochi_req=MochiReq}, BucketName) ->
+    ListBucketName = ?b2l(BucketName),
+    BucketConfig = case ns_bucket:get_bucket_light(ListBucketName) of
+                       not_present ->
+                           throw({not_found, missing});
+                       {ok, X} -> X
+                   end,
+    case menelaus_auth:is_bucket_accessible({ListBucketName, BucketConfig}, MochiReq, false) of
+        true ->
+            case couch_util:get_value(type, BucketConfig) =:= membase of
+                true ->
+                    BucketConfig;
+                _ ->
+                    erlang:throw({not_found, no_couchbase_bucket_exists})
+            end;
+        _ ->
+            throw({unauthorized, <<"password required">>})
+    end.
+
+%% This is used by 2.x xdcr checkpointing. It's only supposed to work
+%% against vbucket
 get_db_info(#db{name = DbName}) ->
     Bucket = case string:tokens(binary_to_list(DbName), [$/]) of
                  [BucketV, _Vb] -> BucketV;
