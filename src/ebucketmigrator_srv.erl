--- conflicted
+++ resolved
@@ -105,12 +105,8 @@
             {noreply, State}
     end;
 handle_info({'EXIT', Pid, Reason}, #state{upstream_sender = SenderPid} = State) when Pid =:= SenderPid ->
-<<<<<<< HEAD
-    ?rebalance_error("killing myself due to unexpected upstream sender exit with reason: ~p", [Reason]),
-=======
     ?rebalance_error("killing myself due to unexpected upstream sender exit with reason: ~p",
                      [Reason]),
->>>>>>> 0f36c4be
     {stop, {unexpected_upstream_sender_exit, Reason}, State};
 handle_info(Msg, State) ->
     ?rebalance_info("handle_info(~p, ~p)", [Msg, State]),
