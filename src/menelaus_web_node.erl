--- conflicted
+++ resolved
@@ -37,12 +37,9 @@
          handle_node_altaddr_external_delete/1,
          handle_node_self_xdcr_ssl_ports/1,
          handle_node_settings_post/2,
-<<<<<<< HEAD
          apply_node_settings/1,
-         alternate_addresses_json/3]).
-=======
+         alternate_addresses_json/3,
          handle_setup_net_config/1]).
->>>>>>> f8cd4dd0
 
 -import(menelaus_util,
         [local_addr/1,
