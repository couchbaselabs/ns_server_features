--- conflicted
+++ resolved
@@ -229,14 +229,8 @@
                         %% We override the user input here because we want to
                         %% have a common salt for all the nodes for this log
                         %% collection run.
-<<<<<<< HEAD
-                        [{redact_salt_fun,
-                          ?cut(base64:encode_to_string(
-                                 crypto:strong_rand_bytes(32)))}];
-=======
-                        S = base64:encode_to_string(crypto:rand_bytes(32)),
+                        S = base64:encode_to_string(crypto:strong_rand_bytes(32)),
                         [{redact_salt_fun, ?cut(S)}];
->>>>>>> 12a46ab8
                     Salt ->
                         [{redact_salt_fun, ?cut(Salt)}]
                 end;
