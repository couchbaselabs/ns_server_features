--- conflicted
+++ resolved
@@ -85,12 +85,8 @@
          can_have_views/1,
          bucket_view_nodes/1,
          bucket_config_view_nodes/1,
-<<<<<<< HEAD
-         config_upgrade_to_50/1]).
-=======
-         config_upgrade_to_spock/1,
+         config_upgrade_to_50/1,
          default_sasl_password_fixup/2]).
->>>>>>> 1b61e171
 
 
 %%%===================================================================
@@ -737,7 +733,7 @@
                     {sasl_password, generate_sasl_password()})].
 
 default_sasl_password_fixup("default", BucketConfig) ->
-    case cluster_compat_mode:is_cluster_spock() andalso
+    case cluster_compat_mode:is_cluster_50() andalso
         sasl_password(BucketConfig) =:= "" of
         true ->
             ?log_debug("Fixing sasl_password for default bucket"),
