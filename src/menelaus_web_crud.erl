--- conflicted
+++ resolved
@@ -196,11 +196,7 @@
                     BinaryDocId,
                     capi_crud, delete, [BinaryBucketId, BinaryDocId]);
         _ ->
-<<<<<<< HEAD
             Args = case cluster_compat_mode:is_cluster_50() of
-=======
-            Args = case cluster_compat_mode:is_cluster_spock() of
->>>>>>> 21427676
                        true ->
                            [BinaryBucketId, BinaryDocId, BodyOrUndefined, Flags];
                        false ->
