%% @author Northscale <info@northscale.com>
%% @copyright 2010 NorthScale, Inc.
%%
%% Licensed under the Apache License, Version 2.0 (the "License");
%% you may not use this file except in compliance with the License.
%% You may obtain a copy of the License at
%%
%%      http://www.apache.org/licenses/LICENSE-2.0
%%
%% Unless required by applicable law or agreed to in writing, software
%% distributed under the License is distributed on an "AS IS" BASIS,
%% WITHOUT WARRANTIES OR CONDITIONS OF ANY KIND, either express or implied.
%% See the License for the specific language governing permissions and
%% limitations under the License.
%%
-module(ns_vbucket_mover).

-behavior(gen_server).

-include("ns_common.hrl").

-include_lib("eunit/include/eunit.hrl").

-define(MAX_MOVES_PER_NODE, 1).

%% API
-export([start_link/4]).

%% gen_server callbacks
-export([code_change/3, init/1, handle_call/3, handle_cast/2, handle_info/2,
         terminate/2]).

-type progress_callback() :: fun((dict()) -> any()).

-record(state, {bucket::nonempty_string(),
                bucket_type::memcached | membase,
                previous_changes,
                initial_counts::dict(),
                max_per_node::pos_integer(),
                map::array(),
                moves::dict(), movers::dict(),
                progress_callback::progress_callback(),
                done::boolean(),
                pending_vbucket_updates::non_neg_integer()}).

%%
%% API
%%

%% @doc Start the mover.
-spec start_link(string(), map(), map(), progress_callback()) ->
                        {ok, pid()} | {error, any()}.
start_link(Bucket, OldMap, NewMap, ProgressCallback) ->
    gen_server:start_link(?MODULE, {Bucket, OldMap, NewMap, ProgressCallback},
                          []).

%%
%% gen_server callbacks
%%

code_change(_OldVsn, _Extra, State) ->
    {ok, State}.

init({Bucket, OldMap, NewMap, ProgressCallback}) ->
    erlang:put(i_am_master_mover, true),
    erlang:put(replicas_changes, []),
    erlang:put(bucket_name, Bucket),
    erlang:put(total_changes, 0),
    erlang:put(actual_changes, 0),
    erlang:put(child_processes, []),

    %% Dictionary mapping old node to vbucket and new node
    {MoveDict, TrivialMoves} =
        lists:foldl(fun ({V, [M1|_] = C1, C2}, {D, TrivialMoves}) ->
                            if C1 =:= C2 ->
                                    {D, TrivialMoves + 1};
                               true ->
                                    {dict:append(M1, {V, C1, C2}, D), TrivialMoves}
                            end
                    end, {dict:new(), 0},
                    lists:zip3(lists:seq(0, length(OldMap) - 1), OldMap,
                               NewMap)),
    ?rebalance_info("The following count of vbuckets do not need to be moved at all: ~p", [TrivialMoves]),
    ?rebalance_info("The following moves are planned:~n~p", [dict:to_list(MoveDict)]),
    Movers = dict:map(fun (_, _) -> 0 end, MoveDict),
    self() ! spawn_initial,
    process_flag(trap_exit, true),
    erlang:start_timer(3000, self(), maybe_sync_changes),
<<<<<<< HEAD

    {ok, BucketConfig} = ns_bucket:get_bucket(Bucket),
    BucketType = ns_bucket:bucket_type(BucketConfig),

=======
    erlang:start_timer(30000, self(), log_tap_stats),
>>>>>>> cf6fc02a
    {ok, #state{bucket=Bucket,
                bucket_type=BucketType,
                previous_changes = [],
                initial_counts=count_moves(MoveDict),
                max_per_node=?MAX_MOVES_PER_NODE,
                map = map_to_array(OldMap),
                moves=MoveDict, movers=Movers,
                progress_callback=ProgressCallback,
                done=false,
                pending_vbucket_updates=0}}.


handle_call(_, _From, _State) ->
    exit(not_supported).


handle_cast(unhandled, unhandled) ->
    unhandled.


%% We intentionally don't handle other exits so we'll die if one of
%% the movers fails.
handle_info({_, _, maybe_sync_changes}, #state{previous_changes = PrevChanges} = State) ->
    Changes = erlang:get('replicas_changes'),
    case Changes =:= [] orelse Changes =/= PrevChanges of
        true -> {noreply, State#state{previous_changes = Changes}};
        _ ->
            sync_replicas(),
            {noreply, State#state{previous_changes = []}}
    end;
handle_info({timeout, _, log_tap_stats}, State) ->
    rpc:eval_everywhere(diag_handler, log_all_tap_and_checkpoint_stats, []),
    misc:flush(log_tap_stats),
    {noreply, State};
handle_info(spawn_initial, State) ->
    maybe_terminate(spawn_workers(State));
handle_info({move_done, {Node, VBucket, OldChain, [NewNode|_] = NewChain}},
            #state{movers=Movers,
                   bucket=Bucket, bucket_type=BucketType} = State) ->
    master_activity_events:note_move_done(Bucket, VBucket),
    %% Update replication
    update_replication_post_move(VBucket, OldChain, NewChain),
    %% Free up a mover for this node
    Movers1 = dict:update(Node, fun (N) -> N - 1 end, Movers),

    Self = self(),
    spawn_link(
      fun () ->
              case BucketType of
                  memcached ->
                      ok;
                  membase ->
                      ok = capi_set_view_manager:wait_until_added(NewNode, Bucket, VBucket)
              end,
              Self ! {update_vbucket_map, Node, VBucket, OldChain, NewChain}
      end),

    State1 = spawn_workers(State#state{movers=Movers1}),
    {noreply, inc_vb_updates(State1)};
handle_info({update_vbucket_map, _Node, VBucket, OldChain, NewChain},
            #state{map=Map, bucket=Bucket} = State) ->
    %% Pull the new chain from the target map
    %% Update the current map
    Map1 = array:set(VBucket, NewChain, Map),
    ns_bucket:set_map(Bucket, array_to_map(Map1)),
    State1 = dec_vb_updates(State#state{map=Map1}),
    RepSyncRV = (catch begin
                           ns_config:sync_announcements(),
                           ns_config_rep:synchronize_remote()
                       end),
    case RepSyncRV of
        ok -> ok;
        _ ->
            ?log_error("Config replication sync failed: ~p", [RepSyncRV])
    end,
    sync_replicas(),
    OldCopies = OldChain -- [undefined | NewChain],
    DeleteRVs = misc:parallel_map(
                  fun (CopyNode) ->
                          {CopyNode, (catch ns_memcached:delete_vbucket(CopyNode, Bucket, VBucket))}
                  end, OldCopies, infinity),
    BadDeletes = [P || {_, RV} = P <- DeleteRVs, RV =/= ok],
    case BadDeletes of
        [] -> ok;
        _ ->
            ?log_error("Deleting some old copies of vbucket failed: ~p", [BadDeletes])
    end,
    maybe_terminate(State1);
handle_info({'EXIT', _, normal}, State) ->
    {noreply, State};
handle_info({'EXIT', Pid, Reason}, State) ->
    ?rebalance_error("~p exited with ~p", [Pid, Reason]),
    {stop, Reason, State};
handle_info(Info, State) ->
    ?rebalance_warning("Unhandled message ~p", [Info]),
    {noreply, State}.


terminate(Reason, _State) ->
    sync_replicas(),
    TotalChanges = erlang:get(total_changes),
    ActualChanges = erlang:get(actual_changes),
    ?rebalance_debug("Savings: ~p (from ~p)~n",
                     [TotalChanges - ActualChanges, TotalChanges]),

    AllChildsEver = erlang:get(child_processes),
    [(catch erlang:exit(P, Reason)) || P <- AllChildsEver],
    [misc:wait_for_process(P, infinity) || P <- AllChildsEver],
    ok.


%%
%% Internal functions
%%

%% @private
%% @doc Convert a map array back to a map list.
-spec array_to_map(array()) ->
                          map().
array_to_map(Array) ->
    array:to_list(Array).


%% @private
%% @doc Count of remaining moves per node.
-spec count_moves(dict()) -> dict().
count_moves(Moves) ->
    %% Number of moves FROM a given node.
    FromCount = dict:map(fun (_, M) -> length(M) end, Moves),
    %% Add moves TO each node.
    dict:fold(fun (_, M, D) ->
                      lists:foldl(
                        fun ({_, _, [N|_]}, E) ->
                                dict:update_counter(N, 1, E)
                        end, D, M)
              end, FromCount, Moves).


%% @private
%% @doc Convert a map, which is normally a list, into an array so that
%% we can randomly access the replication chains.
-spec map_to_array(map()) ->
                          array().
map_to_array(Map) ->
    array:fix(array:from_list(Map)).


%% @private
%% @doc {Src, Dst} pairs from a chain with unmapped nodes filtered out.
pairs(Chain) ->
    [Pair || {Src, Dst} = Pair <- misc:pairs(Chain), Src /= undefined,
             Dst /= undefined].


%% @private
%% @doc Report progress using the supplied progress callback.
-spec report_progress(#state{}) -> any().
report_progress(#state{initial_counts=Counts, moves=Moves,
                       progress_callback=Callback}) ->
    Remaining = count_moves(Moves),
    Progress = dict:map(fun (Node, R) ->
                                Total = dict:fetch(Node, Counts),
                                1.0 - R / Total
                        end, Remaining),
    Callback(Progress).


%% @private
%% @doc Spawn workers up to the per-node maximum.
-spec spawn_workers(#state{}) -> #state{}.
spawn_workers(#state{bucket=Bucket, moves=Moves, movers=Movers,
                     max_per_node=MaxPerNode} = State) ->
    report_progress(State),
    {Movers1, Remaining} =
        dict:fold(
          fun (Node, RemainingMoves, {M, R}) ->
                  NumWorkers = dict:fetch(Node, Movers),
                  if NumWorkers < MaxPerNode ->
                          NewMovers = lists:sublist(RemainingMoves,
                                                    MaxPerNode - NumWorkers),
                          lists:foreach(
                            fun ({V, OldChain, NewChain}) ->
                                    update_replication_pre_move(
                                      V, OldChain, NewChain),
                                    Pid = ns_single_vbucket_mover:spawn_mover(Node,
                                                                              Bucket,
                                                                              V,
                                                                              OldChain,
                                                                              NewChain),
                                    register_child_process(Pid)
                            end, NewMovers),
                          M1 = dict:store(Node, length(NewMovers) + NumWorkers,
                                          M),
                          R1 = dict:store(Node, lists:nthtail(length(NewMovers),
                                                              RemainingMoves), R),
                          {M1, R1};
                     true ->
                          {M, R}
                  end
          end, {Movers, Moves}, Moves),
    State1 = State#state{movers=Movers1, moves=Remaining},
    Values = dict:fold(fun (_, V, L) -> [V|L] end, [], Movers1),
    case Values /= [] andalso lists:any(fun (V) -> V /= 0 end, Values) of
        true ->
            State1;
        false ->
            State1#state{done=true}
    end.

maybe_terminate(#state{done=false} = State) ->
    {noreply, State};
maybe_terminate(#state{done=true,
                       pending_vbucket_updates=P} = State) ->
    case P =:= 0 of
        true ->
            {stop, normal, State};
        false ->
            {noreply, State}
    end.

%% @private
%% @doc Perform pre-move replication fixup.
update_replication_pre_move(VBucket, OldChain, NewChain) ->
    %% vbucket mover will take care of new replicas, so just stop
    %% replication for them
    PairsToStop = [T || {S, D} = T <- pairs(OldChain),
                        true = if S =:= undefined -> D =:= undefined;
                                  true -> true
                               end,
                        S =/= undefined,
                        D =/= undefined,
                        lists:member(D, NewChain)],
    %% we kind of create holes in old replication chain, but note that
    %% if some destination replication is stopped, it means we'll soon
    %% replicate to it in single vbucket mover, so chain is not really
    %% broken.
    [kill_replica(S, D, VBucket) || {S, D} <- PairsToStop],
    sync_replicas().


%% @private
%% @doc Perform post-move replication fixup.
update_replication_post_move(VBucket, OldChain, NewChain) ->
    %% destroy remainings of old replication chain
    [kill_replica(S, D, VBucket) || {S, D} <- pairs(OldChain),
                                    S =/= undefined,
                                    D =/= undefined,
                                    not lists:member(D, NewChain)],
    %% just start new chain of replications. Old chain is dead now
    [add_replica(S, D, VBucket) || {S, D} <- pairs(NewChain),
                                   true = if S =:= undefined -> D =:= undefined;
                                             true -> true
                                          end,
                                   S =/= undefined,
                                   D =/= undefined],
    ok.

assert_master_mover() ->
    true = erlang:get('i_am_master_mover'),
    BucketName = erlang:get('bucket_name'),
    true = (BucketName =/= undefined),
    BucketName.

batch_replicas_change(Tuple) ->
    assert_master_mover(),
    Old = erlang:get('replicas_changes'),
    true = (undefined =/= Old),
    New = [Tuple | Old],
    erlang:put(replicas_changes, New).

kill_replica(SrcNode, DstNode, VBucket) ->
    assert_master_mover(),
    batch_replicas_change({kill_replica, SrcNode, DstNode, VBucket}).

add_replica(SrcNode, DstNode, VBucket) ->
    assert_master_mover(),
    batch_replicas_change({add_replica, SrcNode, DstNode, VBucket}).

inc_counter(Name, By) ->
    Old = erlang:get(Name),
    true = (undefined =/= Old),
    erlang:put(Name, Old + By).

sync_replicas() ->
    BucketName = assert_master_mover(),
    case erlang:put(replicas_changes, []) of
        undefined -> ok;
        [] -> ok;
        Changes ->
            ActualCount = cb_replication:apply_changes(BucketName,
                                                       lists:reverse(Changes)),
            inc_counter(total_changes, length(Changes)),
            inc_counter(actual_changes, ActualCount)
    end.

inc_vb_updates(#state{pending_vbucket_updates=P} = State) ->
    State#state{pending_vbucket_updates=(P + 1)}.

dec_vb_updates(#state{pending_vbucket_updates=P} = State) ->
    true = P > 0,
    State#state{pending_vbucket_updates=(P - 1)}.

register_child_process(Pid) ->
    List = erlang:get(child_processes),
    true = is_list(List),
    erlang:put(child_processes, [Pid | List]).<|MERGE_RESOLUTION|>--- conflicted
+++ resolved
@@ -86,14 +86,11 @@
     self() ! spawn_initial,
     process_flag(trap_exit, true),
     erlang:start_timer(3000, self(), maybe_sync_changes),
-<<<<<<< HEAD
+    erlang:start_timer(30000, self(), log_tap_stats),
 
     {ok, BucketConfig} = ns_bucket:get_bucket(Bucket),
     BucketType = ns_bucket:bucket_type(BucketConfig),
 
-=======
-    erlang:start_timer(30000, self(), log_tap_stats),
->>>>>>> cf6fc02a
     {ok, #state{bucket=Bucket,
                 bucket_type=BucketType,
                 previous_changes = [],
