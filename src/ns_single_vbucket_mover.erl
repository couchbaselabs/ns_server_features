%% @author Couchbase, Inc <info@couchbase.com>
%% @copyright 2011 Couchbase, Inc.
%%
%% Licensed under the Apache License, Version 2.0 (the "License");
%% you may not use this file except in compliance with the License.
%% You may obtain a copy of the License at
%%
%%      http://www.apache.org/licenses/LICENSE-2.0
%%
%% Unless required by applicable law or agreed to in writing, software
%% distributed under the License is distributed on an "AS IS" BASIS,
%% WITHOUT WARRANTIES OR CONDITIONS OF ANY KIND, either express or implied.
%% See the License for the specific language governing permissions and
%% limitations under the License.
%%

-module(ns_single_vbucket_mover).

-export([spawn_mover/4, mover/5]).

-include("ns_common.hrl").

spawn_mover(Bucket, VBucket,
            OldChain, NewChain) ->
    Parent = self(),
    Pid = proc_lib:spawn_link(ns_single_vbucket_mover, mover,
                              [Parent, Bucket, VBucket, OldChain, NewChain]),
    ?rebalance_debug("Spawned single vbucket mover: ~p (~p)", [[Parent, Bucket, VBucket, OldChain, NewChain], Pid]),
    Pid.

get_cleanup_list() ->
    case erlang:get(cleanup_list) of
        undefined -> [];
        X -> X
    end.

cleanup_list_add(Pid) ->
    List = get_cleanup_list(),
    List2 = ordsets:add_element(Pid, List),
    erlang:put(cleanup_list, List2).

cleanup_list_del(Pid) ->
    List = get_cleanup_list(),
    List2 = ordsets:del_element(Pid, List),
    erlang:put(cleanup_list, List2).


%% We do a no-op here rather than filtering these out so that the
%% replication update will still work properly.
mover(Parent, Bucket, VBucket, [undefined | _] = OldChain, [NewNode | _] = NewChain) ->
    ok = janitor_agent:set_vbucket_state(Bucket, NewNode, Parent, VBucket, active, undefined, undefined),
    Parent ! {move_done, {VBucket, OldChain, NewChain}};

mover(Parent, Bucket, VBucket, OldChain, NewChain) ->
    master_activity_events:note_vbucket_mover(self(), Bucket, hd(OldChain), VBucket, OldChain, NewChain),
    IndexAware = cluster_compat_mode:is_index_aware_rebalance_on(),
    misc:try_with_maybe_ignorant_after(
      fun () ->
              case IndexAware of
                  true ->
                      mover_inner(Parent, Bucket, VBucket, OldChain, NewChain);
                  false ->
                      mover_inner_old_style(Parent, Bucket, VBucket, OldChain, NewChain)
              end
      end,
      fun () ->
              misc:sync_shutdown_many_i_am_trapping_exits(get_cleanup_list())
      end),
    case IndexAware of
        false ->
            Parent ! {move_done, {VBucket, OldChain, NewChain}};
        true ->
            Parent ! {move_done_new_style, {VBucket, OldChain, NewChain}}
    end.

spawn_and_wait(Body) ->
    WorkerPid = proc_lib:spawn_link(Body),
    cleanup_list_add(WorkerPid),
    receive
        {'EXIT', From, Reason} = ExitMsg ->
            case From =:= WorkerPid andalso Reason =:= normal of
                true ->
                    cleanup_list_del(WorkerPid),
                    ok;
                false ->
                    self() ! ExitMsg,
                    ?log_error("Got unexpected exit signal ~p", [ExitMsg]),
                    exit({unexpected_exit, ExitMsg})
            end
    end.

wait_backfill_determination(Replicators) ->
    spawn_and_wait(
      fun () ->
              RVs = misc:parallel_map(
                      fun ({_DNode, Pid}) ->
                              ebucketmigrator_srv:had_backfill(Pid, 30000)
                      end, Replicators, infinity),
              ?log_debug("Had backfill rvs: ~p(~p)", [RVs, Replicators]),
              %% TODO: nicer error here instead of badmatch
              [] = _BadRVs = [RV || RV <- RVs,
                                    not is_boolean(RV)]
      end).

wait_backfill_complete(Replicators) ->
    Self = self(),

    spawn_and_wait(
      fun () ->
              RVs = misc:parallel_map(
                      fun ({N, Pid}) ->
                              {N, (catch ebucketmigrator_srv:wait_backfill_complete(Pid))}
                      end, Replicators, infinity),
              misc:letrec(
                [RVs, [], false],
                fun (Rec, [RV | RestRVs], BadRetvals, HadUnhandled) ->
                        case RV of
                            {_, ok} ->
                                Rec(Rec, RestRVs, BadRetvals, HadUnhandled);
                            {_, not_backfilling} ->
                                Rec(Rec, RestRVs, BadRetvals, HadUnhandled);
                            {_, unhandled} ->
                                Rec(Rec, RestRVs, BadRetvals, true);
                            _ ->
                                Rec(Rec, RestRVs, [RV | BadRetvals], HadUnhandled)
                        end;
                    (_Rec, [], [], HadUnhandled) ->
                        Self ! {had_unhandled, HadUnhandled};
                    (_Rec, [], BadRVs, _) ->
                        erlang:error({wait_backfill_complete_failed_for, BadRVs})
                end)
      end),
    receive
        {had_unhandled, HadUnhandledVal} ->
            HadUnhandledVal
    end.


wait_checkpoint_persisted_many(Bucket, Parent, FewNodes, VBucket, WaitedCheckpointId) ->
    spawn_and_wait(
      fun () ->
              RVs = misc:parallel_map(
                      fun (Node) ->
                              {Node, (catch janitor_agent:wait_checkpoint_persisted(Bucket, Parent, Node, VBucket, WaitedCheckpointId))}
                      end, FewNodes, infinity),
              NonOks = [P || {_N, V} = P <- RVs,
                             V =/= ok],
              case NonOks =:= [] of
                  true -> ok;
                  false ->
                      erlang:error({wait_checkpoint_persisted_failed, Bucket, VBucket, WaitedCheckpointId, NonOks})
              end
      end).

wait_index_updated(Bucket, Parent, NewNode, ReplicaNodes, VBucket) ->
    case ns_config_ets_dup:unreliable_read_key(rebalance_index_waiting_disabled, false) of
        false ->
            master_activity_events:note_wait_index_updated_started(Bucket, NewNode, VBucket),
            spawn_and_wait(
              fun () ->
                      ok = janitor_agent:wait_index_updated(Bucket, Parent, NewNode, ReplicaNodes, VBucket)
              end),
            master_activity_events:note_wait_index_updated_ended(Bucket, NewNode, VBucket);
        _ ->
            ok
    end.

inhibit_view_compaction(Parent, Node, Bucket, NewNode) ->
    case cluster_compat_mode:rebalance_ignore_view_compactions() of
        false ->
            spawn_and_wait(
              fun () ->
                      InhibitedNodes = lists:usort([Node, NewNode]),
                      InhibitRVs = misc:parallel_map(
                                     fun (N) ->
                                             {N, compaction_daemon:inhibit_view_compaction(Bucket, N, Parent)}
                                     end, InhibitedNodes, infinity),

                      [case IRV of
                           {N, {ok, MRef}} ->
                               [master_activity_events:note_compaction_inhibited(Bucket, ANode)
                                || ANode <- InhibitedNodes],
                               Parent ! {inhibited_view_compaction, N, MRef};
                           _ ->
                               ?log_debug("Got nack for inhibited_view_compaction. Thats normal: ~p", [IRV])
                       end || IRV <- InhibitRVs],
                      ok
              end);
        _ ->
            ok
    end.

mover_inner(Parent, Bucket, VBucket,
            [Node|_] = OldChain, [NewNode|_] = NewChain) ->
    process_flag(trap_exit, true),

    inhibit_view_compaction(Parent, Node, Bucket, NewNode),

    % build new chain as replicas of existing master
    {ReplicaNodes, JustBackfillNodes} =
        get_replica_and_backfill_nodes(Node, NewChain),

    set_initial_vbucket_state(Bucket, Parent, VBucket, ReplicaNodes, JustBackfillNodes),

    AllBuiltNodes = JustBackfillNodes ++ ReplicaNodes,

    BuilderPid = new_ns_replicas_builder:spawn_link(
                   Bucket, VBucket, Node,
                   JustBackfillNodes, ReplicaNodes),
    cleanup_list_add(BuilderPid),
    ?rebalance_debug("child replicas builder for vbucket ~p is ~p", [VBucket, BuilderPid]),

    BuilderReplicators = new_ns_replicas_builder:get_replicators(BuilderPid),
    wait_backfill_determination(BuilderReplicators),
    %% after we've got reply from had_backfill we know vbucket cannot
    %% have 'pending' backfill that'll 'rewind' open checkpoint
    %% id. Thus we can create new checkpoint and poll for it's
    %% persistence on destination nodes
    %%

    ok = janitor_agent:initiate_indexing(Bucket, Parent, JustBackfillNodes, ReplicaNodes, VBucket),
    master_activity_events:note_indexing_initiated(Bucket, JustBackfillNodes, VBucket),

    WaitedCheckpointId = janitor_agent:get_replication_persistence_checkpoint_id(Bucket, Parent, Node, VBucket),
    ?rebalance_info("Will wait for checkpoint ~p on replicas", [WaitedCheckpointId]),

    HadUnhandled = wait_backfill_complete(BuilderReplicators),
    master_activity_events:note_backfill_phase_ended(Bucket, VBucket),

    case HadUnhandled of
        false ->
            %% we could handle wait_backfill_complete for all nodes,
            %% so we can report backfill as done
            Parent ! {backfill_done, {VBucket, OldChain, NewChain}};
        true ->
            %% could not handle it. Must be 2.0.0 node(s). We'll
            %% report backfill as done after checkpoint persisted
            %% event
            ok
    end,

    master_activity_events:note_checkpoint_waiting_started(Bucket, VBucket, WaitedCheckpointId, AllBuiltNodes),
    ok = wait_checkpoint_persisted_many(Bucket, Parent, AllBuiltNodes, VBucket, WaitedCheckpointId),
    master_activity_events:note_checkpoint_waiting_ended(Bucket, VBucket, WaitedCheckpointId, AllBuiltNodes),

    %% report backfill as done if it was not reported before
    case HadUnhandled of
        true ->
            Parent ! {backfill_done, {VBucket, OldChain, NewChain}};
        _ ->
            ok
    end,

    case Node =:= NewNode of
        true ->
            %% if there's nothing to move, we're done
            ok = janitor_agent:set_vbucket_state(Bucket, NewNode, Parent, VBucket, active, undefined, undefined);
        false ->
            %% pause index updates on old master node
            case cluster_compat_mode:is_index_pausing_on() of
                true ->
                    system_stats_collector:increment_counter(index_pausing_runs, 1),
                    janitor_agent:set_vbucket_state(Bucket, Node, Parent, VBucket, active, paused, undefined),
                    SecondWaitedCheckpointId = janitor_agent:get_replication_persistence_checkpoint_id(Bucket, Parent, Node, VBucket),
                    master_activity_events:note_checkpoint_waiting_started(Bucket, VBucket, SecondWaitedCheckpointId, AllBuiltNodes),
                    ?rebalance_info("Will wait for checkpoint ~p on replicas", [SecondWaitedCheckpointId]),
                    ok = wait_checkpoint_persisted_many(Bucket, Parent, AllBuiltNodes, VBucket, SecondWaitedCheckpointId),
                    master_activity_events:note_checkpoint_waiting_ended(Bucket, VBucket, SecondWaitedCheckpointId, AllBuiltNodes);
                false ->
                    ok
            end,
<<<<<<< HEAD

            wait_index_updated(Bucket, Parent, NewNode, ReplicaNodes, VBucket),

=======
            case ns_config_ets_dup:unreliable_read_key(rebalance_index_waiting_disabled, false) of
                false ->
                    master_activity_events:note_wait_index_updated_started(Bucket, NewNode, VBucket),
                    spawn_and_wait(
                      fun () ->
                              ok = janitor_agent:wait_index_updated(Bucket, Parent, NewNode, ReplicaNodes, VBucket)
                      end),
                    master_activity_events:note_wait_index_updated_ended(Bucket, NewNode, VBucket);
                _ ->
                    ok
            end,
            ?rebalance_info("Done waiting for index updating. Will shutdown replicator into ~p", [NewNode]),
>>>>>>> bea6c41d
            new_ns_replicas_builder:shutdown_replicator(BuilderPid, NewNode),
            ?rebalance_info("Going to do takeover"),
            ok = run_mover(Bucket, VBucket, Node, NewNode),
            ok = janitor_agent:set_vbucket_state(Bucket, NewNode, Parent, VBucket, active, undefined, undefined)
    end.

get_replica_and_backfill_nodes(MasterNode, [NewMasterNode|_] = NewChain) ->
    ReplicaNodes = [N || N <- NewChain,
                         N =/= MasterNode,
                         N =/= undefined,
                         N =/= NewMasterNode],
    JustBackfillNodes = [N || N <- [NewMasterNode],
                              N =/= MasterNode],
    true = (JustBackfillNodes =/= [undefined]),
    {ReplicaNodes, JustBackfillNodes}.

set_initial_vbucket_state(Bucket, Parent, VBucket, ReplicaNodes, JustBackfillNodes) ->
    Changes = [{Replica, replica, undefined, undefined}
               || Replica <- ReplicaNodes]
        ++ [{FutureMaster, replica, passive, undefined}
            || FutureMaster <- JustBackfillNodes],
    janitor_agent:bulk_set_vbucket_state(Bucket, Parent, VBucket, Changes).

mover_inner_old_style(Parent, Bucket, VBucket,
                      [Node|_], [NewNode|_] = NewChain) ->
    process_flag(trap_exit, true),
    % build new chain as replicas of existing master
    {ReplicaNodes, JustBackfillNodes} =
        get_replica_and_backfill_nodes(Node, NewChain),

    set_initial_vbucket_state(Bucket, Parent, VBucket, ReplicaNodes, JustBackfillNodes),

    Self = self(),
    ReplicasBuilderPid = ns_replicas_builder:spawn_link(
                           Bucket, VBucket, Node,
                           ReplicaNodes, JustBackfillNodes,
                           fun () ->
                                   Self ! replicas_done
                           end),
    ?rebalance_debug("child replicas builder for vbucket ~p is ~p", [VBucket, ReplicasBuilderPid]),
    cleanup_list_add(ReplicasBuilderPid),
    receive
        {'EXIT', _, _} = ExitMsg ->
            ?log_info("Got exit message (parent is ~p). Exiting...~n~p", [Parent, ExitMsg]),
            %% This exit can be from some of our cleanup childs, thus
            %% we need to requeue exit message so that
            %% sync_shutdown_many higher up the stack can consume it
            %% for real
            self() ! ExitMsg,
            ExitReason = case ExitMsg of
                             {'EXIT', Parent, shutdown} -> shutdown;
                             _ -> {exited, ExitMsg}
                         end,
            exit(ExitReason);
        replicas_done ->
            %% and when all backfills are done and replication into
            %% new master is stopped we consider doing takeover
            ok
    end,
    if
        Node =:= NewNode ->
            %% if there's nothing to move, we're done
            ok = janitor_agent:set_vbucket_state(Bucket, NewNode, Parent, VBucket, active, undefined, undefined);
        true ->
            ok = run_mover(Bucket, VBucket, Node, NewNode),
            ok = janitor_agent:set_vbucket_state(Bucket, NewNode, Parent, VBucket, active, undefined, undefined),
            ok
    end.

run_mover(Bucket, V, N1, N2) ->
    case {ns_memcached:get_vbucket(N1, Bucket, V),
          ns_memcached:get_vbucket(N2, Bucket, V)} of
        {{ok, active}, {ok, ReplicaState}} when ReplicaState =:= replica orelse ReplicaState =:= pending ->
            {ok, Pid} = spawn_ebucketmigrator_mover(Bucket, V, N1, N2),
            wait_for_mover(Bucket, V, N1, N2, Pid)
    end.

wait_for_mover(Bucket, V, N1, N2, Pid) ->
    cleanup_list_add(Pid),
    receive
        {'EXIT', Pid, normal} ->
            cleanup_list_del(Pid),
            case {ns_memcached:get_vbucket(N1, Bucket, V),
                  ns_memcached:get_vbucket(N2, Bucket, V)} of
                {{ok, dead}, {ok, active}} ->
                    ok;
                E ->
                    exit({wrong_state_after_transfer, E, V})
            end;
        {'EXIT', Pid, Reason} ->
            cleanup_list_del(Pid),
            exit({mover_failed, Reason});
        {'EXIT', _Pid, shutdown} ->
            exit(shutdown);
        {'EXIT', _OtherPid, _Reason} = Msg ->
            ?log_debug("Got unexpected exit: ~p", [Msg]),
            self() ! Msg,
            exit({unexpected_exit, Msg});
        Msg ->
            ?rebalance_warning("Mover parent got unexpected message:~n"
                               "~p", [Msg]),
            wait_for_mover(Bucket, V, N1, N2, Pid)
    end.

spawn_ebucketmigrator_mover(Bucket, VBucket, SrcNode, DstNode) ->
    Args0 = ebucketmigrator_srv:build_args(SrcNode, Bucket,
                                           SrcNode, DstNode, [VBucket], true),
    %% start ebucketmigrator on source node
    Args = [SrcNode | Args0],
    case apply(ebucketmigrator_srv, start_link, Args) of
        {ok, Pid} = RV ->
            ?log_debug("Spawned mover ~p ~p ~p -> ~p: ~p",
                       [Bucket, VBucket, SrcNode, DstNode, Pid]),
            RV;
        X -> X
    end.<|MERGE_RESOLUTION|>--- conflicted
+++ resolved
@@ -269,24 +269,10 @@
                 false ->
                     ok
             end,
-<<<<<<< HEAD
 
             wait_index_updated(Bucket, Parent, NewNode, ReplicaNodes, VBucket),
-
-=======
-            case ns_config_ets_dup:unreliable_read_key(rebalance_index_waiting_disabled, false) of
-                false ->
-                    master_activity_events:note_wait_index_updated_started(Bucket, NewNode, VBucket),
-                    spawn_and_wait(
-                      fun () ->
-                              ok = janitor_agent:wait_index_updated(Bucket, Parent, NewNode, ReplicaNodes, VBucket)
-                      end),
-                    master_activity_events:note_wait_index_updated_ended(Bucket, NewNode, VBucket);
-                _ ->
-                    ok
-            end,
             ?rebalance_info("Done waiting for index updating. Will shutdown replicator into ~p", [NewNode]),
->>>>>>> bea6c41d
+
             new_ns_replicas_builder:shutdown_replicator(BuilderPid, NewNode),
             ?rebalance_info("Going to do takeover"),
             ok = run_mover(Bucket, VBucket, Node, NewNode),
