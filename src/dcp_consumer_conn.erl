%% @author Couchbase <info@couchbase.com>
%% @copyright 2013-2017 Couchbase, Inc.
%%
%% Licensed under the Apache License, Version 2.0 (the "License");
%% you may not use this file except in compliance with the License.
%% You may obtain a copy of the License at
%%
%%      http://www.apache.org/licenses/LICENSE-2.0
%%
%% Unless required by applicable law or agreed to in writing, software
%% distributed under the License is distributed on an "AS IS" BASIS,
%% WITHOUT WARRANTIES OR CONDITIONS OF ANY KIND, either express or implied.
%% See the License for the specific language governing permissions and
%% limitations under the License.
%%
%% @doc consumer side of the DCP proxy
%%
-module(dcp_consumer_conn).

-include("ns_common.hrl").
-include("mc_constants.hrl").
-include("mc_entry.hrl").

-export([start_link/4,
         setup_streams/2, takeover/2, maybe_close_stream/2, shut_connection/2]).

-export([init/2, handle_packet/5, handle_call/4, handle_cast/3]).

-record(stream_state, {owner :: {pid(), any()},
                       to_add :: [vbucket_id()],
                       to_close :: [vbucket_id()],
                       to_close_on_producer :: [vbucket_id()],
                       errors :: [{non_neg_integer(), vbucket_id()}],
                       next_state = idle :: idle | shut
                      }).

-record(takeover_state, {owner :: {pid(), any()},
                         state :: requested | opaque_known | active,
                         opaque :: integer(),
                         partition :: vbucket_id(),
                         requested_partition_state = none :: none | int_vb_state(),
                         open_ack = false :: boolean()
                        }).

-record(state, {state :: idle | shut | #stream_state{} | #takeover_state{},
                partitions :: [vbucket_id()]
               }).

<<<<<<< HEAD
start_link(ConnName, Bucket, RepFeatures) ->
    dcp_proxy:start_link(consumer, ConnName, node(), Bucket,
                         ?MODULE, [RepFeatures]).
=======
start_link(ConnName, ConsumerNode, Bucket, XAttr) ->
    dcp_proxy:start_link(consumer, ConnName, ConsumerNode, Bucket, ?MODULE, [XAttr]).
>>>>>>> a5db776e

init([RepFeatures], ParentState) ->
    {#state{
        partitions = [],
        state = idle
       }, dcp_proxy:maybe_connect(ParentState, RepFeatures)}.


handle_packet(response, ?DCP_ADD_STREAM, Packet,
              #state{state = #stream_state{to_add = ToAdd, errors = Errors} = StreamState}
              = State, ParentState) ->
    {Header, Body} = mc_binary:decode_packet(Packet),

    {Partition, NewToAdd, NewErrors} =
        process_add_stream_response(Header, ToAdd, Errors, ParentState),
    NewStreamState = StreamState#stream_state{to_add = NewToAdd, errors = NewErrors},

    NewState =
        case Partition of
            error ->
                State;
            _ ->
                {ok, Opaque} = dcp_commands:process_response(Header, Body),
                ?rebalance_debug("Stream has been added for partition ~p, stream opaque = ~.16X",
                                 [Partition, Opaque, "0x"]),
                add_partition(Partition, State)
        end,
    {block, maybe_reply_setup_streams(NewState#state{state = NewStreamState}), ParentState};

handle_packet(response, ?DCP_ADD_STREAM, Packet,
              #state{state = #takeover_state{owner = From, partition = Partition, open_ack = false}
                     = TakeoverState} = State, ParentState) ->

    {Header, Body} = mc_binary:decode_packet(Packet),
    case {dcp_commands:process_response(Header, Body), Header#mc_header.opaque} of
        {{ok, _}, Partition} ->
            NewTakeoverState = TakeoverState#takeover_state{open_ack = true},
            {block, maybe_reply_takeover(From, NewTakeoverState, State), ParentState};
        {Error, Partition} ->
            gen_server:reply(From, Error),
            {block, State#state{state = idle}, ParentState};
        {_, WrongOpaque} ->
            ?rebalance_error("Unexpected response. Unrecognized opaque ~p~nHeader: ~p~nPartition: ~p",
                             [WrongOpaque, Header, Partition]),
            erlang:error({unrecognized_opaque, WrongOpaque, Partition})
    end;

handle_packet(request, ?DCP_STREAM_REQ, Packet,
              #state{state = #takeover_state{state = requested, partition = Partition}
                     = TakeoverState} = State, ParentState) ->
    {Header, _Body} = mc_binary:decode_packet(Packet),
    Partition = Header#mc_header.vbucket,
    NewTakeoverState = TakeoverState#takeover_state{state = opaque_known,
                                                    opaque = Header#mc_header.opaque},
    {proxy, State#state{state = NewTakeoverState}, ParentState};

handle_packet(response, ?DCP_CLOSE_STREAM, Packet,
              #state{state = #stream_state{to_close = ToClose, errors = Errors} = StreamState}
              = State, ParentState) ->
    {Header, _Body} = mc_binary:decode_packet(Packet),

    {Partition, NewToClose, NewErrors} =
        process_close_stream_response(Header, ToClose, Errors, consumer, ParentState),
    NewStreamState = StreamState#stream_state{to_close = NewToClose, errors = NewErrors},

    NewState =
        case Partition of
            error ->
                State;
            _ ->
                del_partition(Partition, State)
        end,
    {block, maybe_reply_setup_streams(NewState#state{state = NewStreamState}), ParentState};

handle_packet(response, ?DCP_SET_VBUCKET_STATE, Packet,
              #state{state = #takeover_state{opaque = Opaque, state = opaque_known,
                                             partition = Partition,
                                             owner = From,
                                             requested_partition_state = VbState} = TakeoverState}
              = State, ParentState) ->
    {Header, _Body} = mc_binary:decode_packet(Packet),

    case {Header#mc_header.opaque, Header#mc_header.status} of
        {Opaque, ?SUCCESS} ->
            note_set_vbucket_state(Partition, VbState, ParentState),

            ?rebalance_debug("Partition ~p changed status to ~p",
                             [Partition, mc_client_binary:vbucket_state_to_atom(VbState)]),
            case VbState of
                ?VB_STATE_ACTIVE ->
                    NewTakeoverState = TakeoverState#takeover_state{state = active},
                    {proxy, maybe_reply_takeover(From, NewTakeoverState, State), ParentState};
                _ ->
                    {proxy, State#state{state =
                                            TakeoverState#takeover_state{
                                              requested_partition_state = none
                                             }
                                       },
                     ParentState}
            end;
        _ ->
            {proxy, State, ParentState}
    end;

handle_packet(Type, OpCode, _, #state{state = shut} = State, ParentState) ->
    ?log_debug("Ignoring packet ~p in shut state",
               [{Type, dcp_commands:command_2_atom(OpCode)}]),
    {block, State, ParentState};

handle_packet(_, _, _, State, ParentState) ->
    {proxy, State, ParentState}.

handle_call(get_partitions, _From, State, ParentState) ->
    {reply, get_partitions(State), State, ParentState};

handle_call({maybe_close_stream, Partition}, From,
            #state{state=idle} = State, ParentState) ->
    CurrentPartitions = get_partitions(State),

    StreamsToSet = lists:delete(Partition, CurrentPartitions),
    handle_call({setup_streams, StreamsToSet}, From, State, ParentState);

handle_call({setup_streams, Partitions}, From,
            #state{state=idle} = State, ParentState) ->
    Sock = dcp_proxy:get_socket(ParentState),
    CurrentPartitions = get_partitions(State),

    StreamsToStart = Partitions -- CurrentPartitions,
    StreamsToStop = CurrentPartitions -- Partitions,

    case {StreamsToStart, StreamsToStop} of
        {[], []} ->
            {reply, ok, State, ParentState};
        _ ->
            StartStreamRequests =
                lists:map(fun (Partition) ->
                                  add_stream(Sock, Partition, Partition, add, ParentState),
                                  {Partition}
                          end, StreamsToStart),

            StopStreamRequests = lists:map(fun (Partition) ->
                                                   Producer = dcp_proxy:get_partner(ParentState),
                                                   close_stream(Sock, Partition, Partition, ParentState),
                                                   gen_server:cast(Producer, {close_stream, Partition}),
                                                   {Partition}
                                           end, StreamsToStop),

            ?log_debug("Setup DCP streams:~nCurrent ~w~nStreams to open ~w~nStreams to close ~w~n",
                       [CurrentPartitions, StreamsToStart, StreamsToStop]),

            {noreply, State#state{state = #stream_state{
                                             owner = From,
                                             to_add = StartStreamRequests,
                                             to_close = StopStreamRequests,
                                             to_close_on_producer = StopStreamRequests,
                                             errors = []
                                            }
                                 }, ParentState}
    end;

handle_call(shut_connection, From,
            #state{state = idle,
                   partitions = Partitions} = State, ParentState) ->
    ?log_debug("Shutting the connection. Partitions to close:~n~p", [Partitions]),

    case Partitions of
        [] ->
            {reply, ok, State#state{state = shut}, ParentState};
        _ ->
            Sock = dcp_proxy:get_socket(ParentState),

            lists:foreach(
              fun (Partition) ->
                      close_stream(Sock, Partition, Partition, ParentState)
              end, Partitions),

            {noreply, State#state{state = #stream_state{
                                             owner = From,
                                             to_add = [],
                                             to_close = [{P} || P <- Partitions],
                                             to_close_on_producer = [],
                                             errors = [],
                                             next_state = shut
                                            }}, ParentState}
    end;

handle_call({takeover, Partition}, From, #state{state=idle} = State, ParentState) ->
    Sock = dcp_proxy:get_socket(ParentState),
    case has_partition(Partition, State) of
        true ->
            {reply, {error, takeover_on_open_stream_is_not_allowed}, State, ParentState};
        false ->
            add_stream(Sock, Partition, Partition, takeover, ParentState),
            {noreply, State#state{state = #takeover_state{
                                             owner = From,
                                             state = requested,
                                             opaque = Partition,
                                             partition = Partition
                                            }
                                 },
             ParentState}
    end;

handle_call(Msg, _From, State, ParentState) ->
    ?rebalance_warning("Unhandled call: Msg = ~p, State = ~p", [Msg, State]),
    {reply, refused, State, ParentState}.

handle_cast({producer_stream_closed, Packet},
            #state{state = #stream_state{to_close_on_producer = ToClose,
                                         errors = Errors} = StreamState} = State,
            ParentState) ->
    {Header, _Body} = mc_binary:decode_packet(Packet),

    {Partition, NewToClose, NewErrors} =
        process_close_stream_response(Header, ToClose, Errors, producer, ParentState),
    NewStreamState = StreamState#stream_state{to_close_on_producer = NewToClose,
                                              errors = NewErrors},

    NewState =
        case Partition of
            error ->
                State;
            _ ->
                del_partition(Partition, State)
        end,
    {noreply, maybe_reply_setup_streams(NewState#state{state = NewStreamState}), ParentState};

handle_cast({set_vbucket_state, Packet},
            #state{state = #takeover_state{opaque = Opaque, state = opaque_known,
                                           partition = Partition,
                                           requested_partition_state = none} = TakeoverState}
            = State, ParentState) ->
    {Header, Body} = mc_binary:decode_packet(Packet),
    <<VbState:8>> = Body#mc_entry.ext,

    case Header#mc_header.opaque of
        Opaque ->
            ?rebalance_debug("Partition ~p is about to change status to ~p",
                             [Partition, mc_client_binary:vbucket_state_to_atom(VbState)]),
            {noreply, State#state{state =
                                      TakeoverState#takeover_state{requested_partition_state = VbState}},
             ParentState};
        _ ->
            {noreply, State, ParentState}
    end;

%%
%% Producer has ended a stream.
%%
handle_cast({producer_stream_end, _Packet}, #state{state = shut} = State,
            ParentState) ->
    %% Do nothing if the connection is already shutdown.
    {noreply, State, ParentState};
handle_cast({producer_stream_end, Packet}, State, ParentState) ->
    {Header, _Body} = mc_binary:decode_packet(Packet),

    %% Does the vBucket have an active stream?
    StreamToEnd = Header#mc_header.vbucket,
    NewState = case has_partition(StreamToEnd, State) of
                   true ->
                       %% There is an active stream for the vbucket.
                       %% Consumer's KV engine processes the stream end when the
                       %% producer "proxies" the request to it.
                       %% So all we need to do here is cleanup the state in
                       %% ns_server.
                       %% Although very unlikely, it is possible to have race
                       %% between DCP_CLOSE_STREAM and DCP_STREAM_END for
                       %% the same vBucket. Consider consumer has
                       %% sent a DCP_CLOSE_STREAM request for a vbucket but not
                       %% processed a response for it yet when it receives
                       %% producer_stream_end message. We will still go ahead
                       %% and do the cleanup below - i.e. remove the vbucket
                       %% from list of active partitions.
                       ?log_debug("Processed stream end for vbucket ~p ~n",
                                  [StreamToEnd]),
                       del_partition(StreamToEnd, State);
                   false ->
                       %%
                       %% The vbucket might not be in the list of "partitions"
                       %% because:
                       %% 1. The vbucket does not have an active stream.
                       %% 2. Consumer is in process of adding a stream for this
                       %%    vbucket.
                       %% 3. This is a takeover stream.
                       %%
                       %% In all 3 cases, we do nothing.
                       %%
                       %% Case 2: We will not handle race scenarios where
                       %% consumer is trying to add a stream for a vbucket
                       %% for which producer sends a stream end.
                       %%
                       %% Case 3:
                       %% The producer sends stream end message at the end of
                       %% dcp takeover.
                       %% But, we do not need to process it because ns_server
                       %% uses DCP_SET_VBUCKET_STATE change to indentify
                       %% end of takeover.
                       %%
                       State
               end,
    {noreply, NewState, ParentState};

handle_cast(Msg, State, ParentState) ->
    ?rebalance_warning("Unhandled cast: Msg = ~p, State = ~p", [Msg, State]),
    {noreply, State, ParentState}.

process_stream_response(Header, PendingPartitions, Errors, Type, Side, ParentState) ->
    case lists:keytake(Header#mc_header.opaque, 1, PendingPartitions) of
        {value, {Partition}, N} ->
            Status = Header#mc_header.status,
            Success = is_successful_stream_response(Type, Status),

            note_stream_response(Type, Partition, Partition, Side,
                                 Status, Success, ParentState),

            case Success of
                true ->
                    {Partition, N, Errors};
                false ->
                    {error, N, [{Status, Partition} | Errors]}
            end;
        false ->
            ?rebalance_error("Unexpected response. Unrecognized opaque ~p~nHeader: ~p~nPartitions: ~p~nErrors: ~p",
                             [Header#mc_header.opaque, Header, PendingPartitions, Errors]),
            erlang:error({unrecognized_opaque, Header#mc_header.opaque, PendingPartitions})
    end.

is_successful_stream_response(add_stream, Status) ->
    Status =:= ?SUCCESS;
is_successful_stream_response(close_stream, Status) ->
    %% It's possible that the stream is already closed in the following cases:
    %%
    %%   - on the producer and consumer sides, if the vbucket has been moved
    %%   to a different node from the producer node
    %%
    %%   - on the consumer side, if the close stream request that we sent to
    %%   the producer was processed first by the producer, it sent a
    %%   notification to the consumer and the consumer processed the
    %%   notification before handling our close stream request
    %%
    %% Because of this we ignore ?KEY_ENOENT errors.
    Status =:= ?SUCCESS orelse Status =:= ?KEY_ENOENT.

process_add_stream_response(Header, PendingPartitions, Errors, ParentState) ->
    process_stream_response(Header, PendingPartitions, Errors,
                            add_stream, consumer, ParentState).

process_close_stream_response(Header, PendingPartitions, Errors, Side, ParentState) ->
    process_stream_response(Header, PendingPartitions, Errors,
                            close_stream, Side, ParentState).

maybe_reply_setup_streams(#state{state = StreamState} = State) ->
    case {StreamState#stream_state.to_add, StreamState#stream_state.to_close,
          StreamState#stream_state.to_close_on_producer} of
        {[], [], []} ->
            Reply =
                case StreamState#stream_state.errors of
                    [] ->
                        ok;
                    Errors ->
                        {errors, Errors}
                end,
            gen_server:reply(StreamState#stream_state.owner, Reply),

            NextState = StreamState#stream_state.next_state,

            ?log_debug("Setup stream request completed with ~p. Moving to ~p state",
                       [Reply, NextState]),
            State#state{state = NextState};
        _ ->
            State
    end.

maybe_reply_takeover(From, #takeover_state{open_ack = true, state = active}, State) ->
    gen_server:reply(From, ok),
    State#state{state = idle};
maybe_reply_takeover(_From, TakeoverState, State) ->
    State#state{state = TakeoverState}.

setup_streams(Pid, Partitions) ->
    gen_server:call(Pid, {setup_streams, Partitions}, infinity).

maybe_close_stream(Pid, Partition) ->
    gen_server:call(Pid, {maybe_close_stream, Partition}, infinity).

takeover(Pid, Partition) ->
    gen_server:call(Pid, {takeover, Partition}, infinity).

shut_connection(Pid, Timeout) ->
    gen_server:call(Pid, shut_connection, Timeout).

add_partition(Partition, #state{partitions = CurrentPartitions} = State) ->
    State#state{partitions = ordsets:add_element(Partition, CurrentPartitions)}.

del_partition(Partition, #state{partitions = CurrentPartitions} = State) ->
    State#state{partitions = ordsets:del_element(Partition, CurrentPartitions)}.

get_partitions(#state{partitions = CurrentPartitions}) ->
    CurrentPartitions.

has_partition(Partition, #state{partitions = CurrentPartitions}) ->
    ordsets:is_element(Partition, CurrentPartitions).

add_stream(Sock, Partition, Opaque, Type, ParentState) ->
    dcp_commands:add_stream(Sock, Partition, Opaque, Type),

    Bucket = dcp_proxy:get_bucket(ParentState),
    ConnName = dcp_proxy:get_conn_name(ParentState),

    master_activity_events:note_dcp_add_stream(Bucket, ConnName,
                                               Partition, Opaque, Type, consumer).

close_stream(Sock, Partition, Opaque, ParentState) ->
    dcp_commands:close_stream(Sock, Partition, Opaque),

    Bucket = dcp_proxy:get_bucket(ParentState),
    ConnName = dcp_proxy:get_conn_name(ParentState),

    master_activity_events:note_dcp_close_stream(Bucket, ConnName,
                                                 Partition, Opaque, consumer).

note_stream_response(Type, Partition, Opaque, Side, Status, Success, ParentState) ->
    NoteFun = get_note_stream_response_fun(Type),

    Bucket = dcp_proxy:get_bucket(ParentState),
    ConnName = dcp_proxy:get_conn_name(ParentState),

    NoteFun(Bucket, ConnName, Partition, Opaque, Side, Status, Success).

get_note_stream_response_fun(add_stream) ->
    fun master_activity_events:note_dcp_add_stream_response/7;
get_note_stream_response_fun(close_stream) ->
    fun master_activity_events:note_dcp_close_stream_response/7.

note_set_vbucket_state(Partition, RawVbState, ParentState) ->
    Bucket = dcp_proxy:get_bucket(ParentState),
    ConnName = dcp_proxy:get_conn_name(ParentState),
    VbState = mc_client_binary:vbucket_state_to_atom(RawVbState),

    master_activity_events:note_dcp_set_vbucket_state(Bucket, ConnName, Partition, VbState).<|MERGE_RESOLUTION|>--- conflicted
+++ resolved
@@ -46,14 +46,9 @@
                 partitions :: [vbucket_id()]
                }).
 
-<<<<<<< HEAD
-start_link(ConnName, Bucket, RepFeatures) ->
-    dcp_proxy:start_link(consumer, ConnName, node(), Bucket,
-                         ?MODULE, [RepFeatures]).
-=======
-start_link(ConnName, ConsumerNode, Bucket, XAttr) ->
-    dcp_proxy:start_link(consumer, ConnName, ConsumerNode, Bucket, ?MODULE, [XAttr]).
->>>>>>> a5db776e
+start_link(ConnName, ConsumerNode, Bucket, RepFeatures) ->
+    dcp_proxy:start_link(consumer, ConnName,
+                         ConsumerNode, Bucket, ?MODULE, [RepFeatures]).
 
 init([RepFeatures], ParentState) ->
     {#state{
