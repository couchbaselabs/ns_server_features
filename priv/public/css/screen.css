<<<<<<< HEAD

/* Membase Menelaus Web Console */
=======
/* Couchbase Menelaus Web Console */
>>>>>>> 52d5db8a
/* begin ultimate reset */
html, body, div, span, applet, object, iframe, h1, h2, h3, h4, h5, h6, p, blockquote, pre,
a, abbr, acronym, address, big, cite, code, del, dfn, em, font, img, ins, kbd, q, s, samp, small, strike, strong, sub, sup, tt, var, b, u, i, center,
dl, dt, dd, ol, ul, li, fieldset, form, label, legend,
table, caption, tbody, tfoot, thead, tr, th, td {margin:0;padding:0;border:0;outline:0;vertical-align:baseline;background:transparent;}
b {font-weight:normal;}
ol, ul {list-style:none;}
ul ul {margin-left:2em}
:focus {outline:0;}
::-moz-focus-inner {border:0;}
ins {text-decoration:none;}
del {text-decoration:line-through;}
/* tables still need 'cellspacing="0"' in the markup */
table {border-collapse:collapse;border-spacing:0;}
blockquote, q {quotes:none;}
/* Safari doesn't support the quotes attribute, so we do this instead. */
blockquote:before, blockquote:after, q:before, q:after {
	/* CSS 2; used to remove quotes in case "none" fails below.	*/
	content:"";
	/* CSS 2.1; will remove quotes if supported, and override the above. User-agents that don't understand "none" should ignore it, and
	keep the above value. This is here for future compatibility, though I'm not 100% convinced that it's a good idea... */
	content:none;
}
textarea {overflow:auto;}
input, textarea {margin:0;padding:3px;font-size:13px;border:1px solid #ccd3d7;}
input[type=image] {border:none}
input[type=number] {width:2em;}
input[type=radio], input[type=checkbox] {border:none}
::-webkit-input-placeholder {color:#999}
:-moz-placeholder{color:#999 !important}

code.key { color: #333; font-weight: bold; }
code.string { color: #393; }
code.number, code.boolean { color: #339; }
code.null { color: #666; }

a {color:#0095d6; cursor:pointer; text-decoration:none; outline:none;}
a:link {color:#2ea6db}
a:hover {text-decoration:underline;}
.link {color:#0095d6; cursor:pointer; text-decoration:none;}
.link:hover {text-decoration:underline;}
.link:active {outline:1px dotted gray;}

html {height:100%;overflow-y:scroll}
body {height:100%;color:#616062;font-family:Helvetica, Verdana;line-height:1;background:url("../images/footer_bg.png") repeat #F0EEE7}

/* form styles */
fieldset{padding:0 20px}
fieldset legend{width:100%}
fieldset.radiogroup legend{float:left;height:5em;width:100px;}
fieldset.radiogroup ul{float:left;margin:0;}

input.invalid, textarea.invalid{border-color:red}

#edit_preview_doc, #save_preview_doc, #cancel_preview_doc { position:absolute; top:50px; right: 10px; z-index:999; }
#cancel_preview_doc{right:65px}
.closed #edit_preview_doc {display:none}
#lookup_doc_by_id { width:20em; border:1px solid #AAA; padding:3px;}

/* universal styles */
.nobr {white-space:nowrap;}
.block {display:block !important;}
.right {text-align:right !important;}
.float_right {float:right;}
.clear {display:block; height:0px; overflow:hidden; clear:both;}
.pad_10 {padding: 10px 24px 10px 10px;}
.pat_10 {padding:10px 0;}
.pat_20 {padding:20px 0;line-height:1.4}
.pas_20 {padding-left:20px !important; padding-right:20px !important;}
.text_11 {font-size:11px !important;}
.bolder {font-weight:bolder;}
.info_text {font-size:13px !important;}
#get_started .info_text {font-weight:bolder;}
.disabled {opacity:0.5; cursor:default !important; filter:progid:DXImageTransform.Microsoft.Alpha(opacity=50);}
a.disabled{text-decoration:none;cursor:default;}
.warn {font-size:14px; color:#ec5223;}
.warn ul {list-style-type:disc; margin:0 0 0 15px;}
.ovf {overflow:hidden;}

#container {background-color:#fff;position:absolute;width:100%;min-width:960px;min-height:100%;}
#mainContainer {position:relative;width:960px;left:12%;margin-top:15px;padding:0 0 220px;}
.main_holder {position:relative; margin:auto; left:0px !important;}
.cnt_holder {width:960px; position:relative; left:12%;}

.page-header {background:url('../images/header_bg.png') 0 bottom repeat-x;height:80px;}
.page-header .logo {position:absolute;background:url('../images/logo.png') no-repeat;width:361px;height:49px;top:15px;left:0;}

#headerNav {clear:both;height:50px;background:url('../images/navigation_bg.png') repeat-x;}
#headerNav .contents{width:55em;margin:auto;}
#headerNav ul li {float:left;position:relative}
#headerNav li a {display:block;text-decoration:none;padding:13px 23px 7px;line-height:27px}
#headerNav li:hover {background:url('../images/active_hover_bg.png') repeat-x;}
#headerNav li.currentNav {background:url('../images/active_bg.png') no-repeat center;}
#switch_overview {background:url('../images/home_icon.png') no-repeat 0.75em 50%;padding-left:2.5em !important;padding-right:1em !important}

/* to position the badges in the navigation correctly */
#headerNav a {position:relative;}
#headerNav .badge {right:0;top:-0.6em;}

#mainPanel {font-size:12px;/* Helvetica;*/}

.page-footer {position:absolute;bottom:-2px;width:100%;height:96px;background:url('../images/footer_bg.png') repeat-x;}
.page-footer h1 {width:500px;padding:32px 0 0 15px;font:normal 11pt Verdana;color:#97979A;text-transform:none;}
.page-footer a {color:#00A6DE;text-decoration:none;}

.form {padding:10px 0 15px;}
.form a {text-decoration:none;}
.form_section_title {font-size:12px; font-weight:bolder; color:#626b6c; padding:5px 0;}
.form label .check {float:left; margin:0 5px 0 0;}

.topper_nav {float:right; font-size:11px; padding:15px 0 0 0;}
.topper_nav a {color:#a6a9ae; text-decoration:none;}
.topper_nav b {margin:0 2px; color:#848f96; font-weight:bolder;}
.topper_nav i {font-style:normal;}
.sign-out-link a{color:#2ea6DB !important;}

/* buttons */
.save_cancel {height:31px;border-top:1px solid #CCCFD2;border-bottom:none;padding:10px;clear:both;background:url("../images/devider_line_1.gif") repeat-x scroll 0 -1px #DFE0E0;margin-top:20px}
.save_cancel button, .config-bottom button {position:relative;top:-1px;display:block;width:121px;height:31px;color:#fff;font-size:14px;font-weight:bolder;line-height:31px;text-align:center;text-decoration:none;border:0px;cursor:pointer;white-space:nowrap}
.save_cancel button:hover, .save_cancel button:focus,
.config-bottom button:hover, .config-bottom button:focus {background-position:0 -31px;}
.save_cancel button:active, .config-bottom button:active {background-position:0 -62px;}
.save_cancel .save_button, .config-bottom .direction-button {background:url(../images/button_blue.gif) 0 0 no-repeat;}
.save_cancel .flush_button {background:url(../images/button_red.gif) 0 0 no-repeat;margin-right:10px;}
.save_cancel .delete_button {background:url(../images/button_red.gif) 0 0 no-repeat;margin-right:10px;}
/*.save_cancel .button_3 {width:146px;background:url(../images/button_blue_3.gif) 0 0 no-repeat;}*/
.save_cancel .cancel_button {display:block;width:80px;height:31px;line-height:31px;color:#8b8b8e;text-align:center;font-weight:bolder;text-decoration:none; margin-right:30px;}
.save_cancel .close {float:right;height:31px;line-height:31px;color:#8b8b8e;text-align:right;font-size:14px;font-weight:bolder;text-decoration:none;margin-right:16px;}
.direction-button {float:right;margin-left:17px;}
/*button.direction-button {background:url(../images/blue-button.png) no-repeat; border:none; color:#fff; cursor:pointer; float:right; font-family:Arial, Helvetica, Sans-Serif; font-size:12pt; margin-right:20px; margin-top:20px; width:121px; height:31px; line-height:31px !important;}*/
button[disabled] {-ms-filter:"progid:DXImageTransform.Microsoft.Alpha(Opacity=50)";filter:alpha(opacity=50);opacity:0.5 !important; background-position:0 0 !important;cursor:default;}

a.button_medium {display:block; color:#444245 !important; text-decoration:none !important}
.button_medium {width:154px; height:32px; font-size:14px; border:0px; overflow:visible; background:url(../images/button_gray_medium.gif) 0 0 no-repeat; line-height:32px; cursor:pointer; color:#444245; text-align:center; text-decoration:none;}
.button_medium:hover, .button_medium:focus {background-position:0 -32px; color:#f8eeed !important;}
.button_medium:active {background-position:0 -64px; color:#e0eff7 !important;}

a.button_200 {display:block; color:#444245 !important; text-decoration:none !important}
.button_200 {width:200px; height:32px; font-size:14px; border:0px; overflow:visible; background:url(../images/button_gray_200.gif) 0 0 no-repeat; line-height:32px; cursor:pointer; color:#444245; text-align:center; text-decoration:none;}
/* disabled for beta1 .button_200:hover {background-position:0 -32px; color:#f8eeed !important;}
.button_200:active {background-position:0 -64px; color:#e0eff7 !important;} */

.header_2 {height:40px; line-height:40px; padding:5px 10px 0 11px; font-size:18px; font-family:Helvetica, Verdana; background:url(../images/bg_h2.gif) 0 100% repeat-x #e3e3e4; font-weight:normal;}
.header_2 h4{font-weight:normal}
.header_2 .nav {color:#b6b6ba; font-size:11px; padding:0 11px 0 0;}
.header_2 .nav a {font-weight:bolder; color:#0095d6; margin:0 3px; cursor:pointer;}
.header_2 .nav .current {color:#444245; cursor:default;}
.header_2 .nav .stats-period-container .with_samples { display: inline; }
.header_2 .nav .stats-period-container .without_samples,
.header_2 .nav .missing-samples span.with_samples {display:none;}
.header_2 .nav .missing-samples span.without_samples { display: inline; }

h1 {font-size:20px; font-weight:normal;}
h1 .nav {display:block; padding:8px 10px 0 0; text-transform:none;}
h1 .nav a {font-size:11px; font-weight:bolder;}
#mainPanel h1 {padding:0 0 15px 9px;}

.gong_rb {background:none #d8dbdc; position:relative;margin:5px 0 10px;-moz-border-radius:10px;-webkit-border-radius:10px;border-radius:10px}
.gong_rb .pad { background:none !important;overflow:hidden;}

.err {width:100%;margin:0 0 15px;padding:7px 0 0;overflow:hidden;position:relative;background:#eee;}
.err > i {display:block;width:3px; height:3px; position:absolute;left:0px; top:0px; font-size:0;background:url(../images/crn_hdr_err.gif) 0 0 no-repeat;}
.err > i+i {background-position:100% 0; right:0px; top:0px; left:auto;bottom:auto;}
.err > i+i+i {background-position:0 100%; left:0px; bottom:0px; right:auto;top:auto;}
.err > i+i+i+i  {background-position:100% 100%; right:0px; bottom:0px; left:auto;top:auto;}
.err p {min-height:20px;margin:0 10px 5px;padding:3px 0 0 29px;color:#dd3b2c;font-size:12px;line-height:1.3;background:url(../images/warning_bg_2.png) 0 0 no-repeat;}

.button_big {display:block; height:47px; overflow:hidden; background:url(../images/large_buttons_bg.gif) 0 0 repeat-x; font-size:18px; color:#444245 !important; line-height:47px; text-align:center; width:223px; float:left; margin:0 1%; cursor:pointer; text-decoration:none !important; position:relative;}
.button_big span {display:block; background:url(../images/button_gray_big.gif) 0 0 no-repeat; overflow:hidden;}
.button_big span span {height:47px; background:url(../images/button_gray_big.gif) 100% -47px no-repeat;}

.button_big:hover, .button_big:focus {background-position:0 -47px; color:#f9efed !important;}
.button_big:hover span, .button_big:focus span {background-position:0 -141px;}
.button_big:hover span span, .button_big:focus span span {background-position:100% -188px;}

.button_big:active {background-position:0 -94px; color:#e1f0f8 !important;}
.button_big:active span {background-position:0 -282px;}
.button_big:active span span {background-position:100% -329px;}

.usage_small {width:183px; height:16px; overflow:hidden; background:url(../images/usage_small.gif) 0 0 no-repeat; position:relative; top:-2px; margin:0 5px;}
.usage_small * {background:url(../images/usage_small.gif) 0 0 no-repeat; height:16px; overflow:hidden;}
.usage_small .side_shadow {background-position:100% 0; padding:0 2px;}
.usage_small .unused {background-position:0 -32px;}
.usage_small .used {background-position:0 -16px;}

.usage_smallest {background:url(../images/usages.png) 0 -73px no-repeat; height:12px; overflow:hidden; width:88px;-moz-border-radius:5px;-webkit-border-radius:5px;border-radius:5px;-moz-box-shadow:-1px -1px 2px #ccc;-webkit-box-shadow:-1px -1px 2px #ccc;box-shadow:-1px -1px 2px #ccc}
.usage_smallest div {background:url(../images/usages.png) 0 -73px no-repeat; height:12px; overflow:hidden;}
.usage_smallest .unused {background-color:#E1E2E3;}
.usage_smallest .used {background-color:#00BCE9;}
.usage_smallest_info {width:135px; font-size:11px; color:#8a8a8d; line-height:15px;}
.usage_smallest_info .usage_smallest {float:left; margin:0 5px 0 0;}

.vertical_bar {position:relative;float:left;display:inline-block;vertical-align:middle;overflow:hidden;width:1em;height:3em;background:white;border:1px solid #999;border-radius:2px;margin-right:5px}
.vertical_bar .used{position:relative;background:#00BCE9;}
.wrap {float:left;margin: 13px 0 0;}

/* analytics graph */
#analytics{margin:auto}
#analytics_main_graph { position: relative; width:742px; height:269px;}
#analytics_main_graph_grid {position:relative; width:742px; height:269px;margin:0 auto 10px; }

#date_slider_container{background: #EEE;border-bottom-right-radius: 8px;border-top-right-radius: 8px;box-shadow: 2px 0 5px #CCC inset;left: 789px;overflow: hidden;padding: 20px;position: absolute;}
#date_slider{float:left;margin-right:15px;margin-top:6px;background:#fafafa}
#date_slider_container ul{float:left}
#date_slider_container ul li{display: block;height: 15px;padding-bottom:0.43em}

#current_stat_info{background: none repeat scroll 0 0 #F6F4F0;border: 1px solid #D0CDCD;left: 810px;padding: 10px;position: absolute;top: 230px;width: 150px;border-radius: 8px;}
#current_stat_info h3{margin-bottom:10px;padding-left:1.5em}
#current_stat_info p{word-wrap:break-word}
.i{color:#808080;font-family:Georgia, Times, serif;font-style:italic;font-weight:bold;border-radius:100%;border:1px solid #7b7a78;background:#dddddc;height:1.3em;width:1.3em;line-height:1.3em;display:inline-block;text-align:center;}
#current_stat_info h3 .i{margin-left:-1.5em}

.analytics-small-graph {position:relative;overflow:hidden;float:left; width:166px !important; height:61px !important;margin:0 12px 7px 12px;background:url(../images/mini_graph_bg.gif) no-repeat; cursor:pointer;text-decoration:none;}

.analytics_graph_main {/*height:300px; background:url(../images/devider_line_2.gif) 0 100% repeat-x #eeeeef;border-left:1px solid #dbdbdb; border-right:1px solid #dbdbdb;*/ padding:0 10px;}
.analytics_graph_main h2{color:#777;padding-top:10px;text-align:center}
.graph_info_label {padding:3px; font-size:11px;position:absolute;top:-6px;left:30px;}
.darker_block {position:relative;*zoom:1;}
.darker_block.withtotal {background:url(../images/bg_total.gif) 100% 0 repeat-y;}
.darker_block h3 {overflow:hidden;cursor:pointer;background:#EEEEEF;padding:5px 10px;font-size:14px;text-transform:uppercase;*zoom:1;}
#analytics .darker_block h3{min-height:auto}
.darker_block h3 ins, .expander {float:left;width:0;height:0;margin:2px 0.75em 0 0;border-style:solid;border-width:10px 10px 0 10px;border-color:#01b0ff transparent transparent transparent;cursor:pointer;}
.darker_block h3:hover ins, .expander:hover {border-top-color:#339ACA;}

#buckets .expander{margin-top:0.6em}
#buckets .expander.closed{margin-top:0.3em}

.darker_block .stats{padding:6px 0 6px 5px;border-bottom:5px solid #EEEEEF}
#cluster_reference_list_container, #ongoing_replications_list_container, #past_replications_list_container{padding:0;border:none}
#cluster_reference_list_container .list td, #ongoing_replications_list_container .list td, #past_replications_list_container .list td{text-align:left}

.darker_block ul.col_headers {overflow:hidden;margin-right:5px;color:#999;font-weight:bold;padding-top:3px}
.darker_block ul.col_headers li{width:25%;display:block;float:left;text-align:center;text-transform:uppercase}
.darker_block ul.col_headers li:last-child{color:#808080}

.darker_block.closed {padding:0;border-bottom:5px solid #eeeeef;*border:none;}
.darker_block.closed > div, .darker_block.closed ul.col_headers {display:none !important;}
.darker_block.closed h3 ins, .expander.closed {margin:-3px 1.2em 0 4px;border-width:10px 0 10px 10px;border-color:transparent transparent transparent #01b0ff;}
.darker_block.closed h3:hover ins, .expander.closed:hover {border-left-color:#339ACA;}
.darker_block .analytics-small-graph {overflow:visible;width:174px !important;height:60px !important; margin:4px 7px 5px 12px}
.darker_block .analytics-small-graph:hover {background-position:0 -122px;z-index:90;}
.darker_block .analytics-small-graph.selected {background-position:0 -61px;}

.darker_block .analytics-small-graph.warning {background-position:-174px 0;padding:0;}
.darker_block .analytics-small-graph.warning:hover {background-position:-174px -122px;}
.darker_block .analytics-small-graph.selected.warning {background-position:-174px -61px;}

.darker_block .analytics-small-graph.fault {background-position:-348px 0;}
.darker_block .analytics-small-graph.fault:hover {background-position:-348px -122px;}
.darker_block .analytics-small-graph.selected.fault {background-position:-348px -61px;}

.darker_block .analytics-small-graph.total {background-position:0 -122px;}
.darker_block .analytics-small-graph.total:hover {background-position:0 0;}
.darker_block .analytics-small-graph.total.selected {background-position:0 -61px;}

.darker_block .analytics-small-graph.total.warning {background-position:-174px -122px;}
.darker_block .analytics-small-graph.total.warning:hover {background-position:-174px 0;}
.darker_block .analytics-small-graph.total.selected.warning {background-position:-174px -61px;}

.darker_block .analytics-small-graph.total.fault {background-position:-348px -122px;}
.darker_block .analytics-small-graph.total.fault:hover {background-position:-348px 0;}
.darker_block .analytics-small-graph.total.selected.fault {background-position:-348px -61px;}

.darker_block .analytics-small-graph span {background:none;margin:0;}
.darker_block .dim {opacity:.25;filter:alpha(opacity=25);}

div.analytics-small-graph > input[type="checkbox"] {position:absolute;top:6px;left:6px;}
div.analytics-small-graph > .right-arrow {position:absolute;bottom:6px;right:0;z-index:88;display:block;width:0;height:0;border-style:solid;border-width:5px 5px 5px 10px;border-color:transparent transparent transparent #01b0ff;}
div.analytics-small-graph > .right-arrow ul {position:absolute;top:-9px;left:2px;z-index:89;display:none;width:120px;font-size:11px;background:#fff;border:1px solid #aaa;
							-moz-box-shadow:4px 4px 6px #aaa;-webkit-box-shadow:4px 4px 6px #aaa;box-shadow:4px 4px 6px #aaa;
							filter:progid:DXImageTransform.Microsoft.shadow(direction=135, color=#aaaaaa, strength=5);}
.server_resources div.analytics-small-graph > .right-arrow {display:none;}
div.analytics-small-graph > .right-arrow:hover ul {display:block;}
div.analytics-small-graph > .right-arrow ul li, .darker_block > div > ins ul li a {padding:4px 6px 5px;color:#444245;}
div.analytics-small-graph > .right-arrow ul li:hover, div.analytics-small-graph > .right-arrow ul li:hover a {background:#01b0ff;color:#fff;}
#analytics .right-arrow a:hover { text-decoration: none; }

.darker_block .spinner span {position:relative; width:150px !important; height:15px !important; padding:20px 0 0 0; font-size:11px; color:#839aa6; margin:0 0 0 8px; top:5px; background:url(../images/spinner/spinner_gr_nav.gif) 66px 0 no-repeat; text-align:center; line-height:12px !important;}
.darker_block .selected .spinner span {background:url(../images/spinner/spinner2_gr_nav.gif) 66px 0 no-repeat; color:#d8e0e5;}

.analytics-small-graph .small_graph_block {width:168px; height:36px; margin:4px 0 0 3px;}
.analytics-small-graph .small_graph_label {display:block;padding:4px 0 0; text-align:center; font-size:11px;font-weight:bold; /*color:#4e5557;*/}
.analytics-small-graph .small_graph_label .value {color:#00a7df;}
.analytics-small-graph .label-text {}
.selected .small_graph_label {color:#fff;}
.selected .small_graph_label span {color:#fff !important;}

.section { border: 1px black solid; }

.spinner { vertical-align: middle; text-align: center; background:url(../images/spinner/spinner_3.gif) center 43% no-repeat; }

.dialog{display:none}

.alert_warning, .alert_attention, .alert_info {margin-bottom: 9px; list-style-type: none; min-height: 47px;}
.alert_warning p, .alert_attention p, .alert_info p { clear: both; font-size:11px; color:#626b6c;}
.alert_warning .time, .alert_attention .time, .alert_info .time { display:block; float:right; color:#626b6c; font-size:11px;}

.alert_warning {background:url(../images/warning_bg.gif) 0 0 repeat-y #fff;}
.alert_attention {background:url(../images/attention_bg.gif) 0 0 repeat-y #fff;}
.alert_info {background:url(../images/info_bg.gif) 0 0 repeat-y #fff;}

/* shadow block */
.shadow_box {position:relative;background:none #eeeeef;-moz-box-shadow:0 0 5px #ccc;-webkit-box-shadow:0 0 5px #ccc;box-shadow:0 0 5px #ccc;margin:0 9px 20px;}
#view_results_container {margin:0;border:1px solid #ccc;box-shadow:none;}
.list td.langv {text-align:left}
#views .buttons, #replications .buttons {float:right;margin:2px 0px 0 0;text-transform:none;font-weight:normal}
#views .darker_block.closed h3 ins, #replications .darker_block.closed h3 ins {top:17px}
#views .darker_block h3 ins, #replications .darker_block h3 ins {position:absolute;top:16px;left:10px}
#views .darker_block h3, #replications #views .darker_block h3 {position:relative;min-height:2.5em}
.view_head {float:left;padding:12px 0 0 31px}
#views .results_header { line-height: 31px; padding-left: 12px; }
.bucket_details .create_dev {padding:0 0 0 4px;color:#bbb;background:#fff;border:1px solid #CCD3D7}
.bucket_details .create_dev input[disabled=""] {color:#BBBBBB;background:#fff}
.bucket_details .bolder {font-weight:bold}
.shadow_box .section {border:0px;}

h3.block-expander a { font-weight:normal; text-transform:none; }

/* .shadow_box pre {white-space:normal; display:block; overflow:auto;width:920px; padding:5px 9px 0 10px;line-height: 1.6em;white-space: pre-wrap;background:#F6F6F7;border:1px solid #CCC;border-top:1px solid #999} */

.shadow_box .stats > pre {white-space:normal; display:block; overflow:auto; padding:5px 10px;line-height: 1.6em;white-space: pre-wrap;background:#F6F6F7;border:1px solid #CCC;border-top:1px solid #999}
.shadow_box .darker_block {background-color:#d4d4d5;}
.with_devider {background-image:url(../images/devider_line_1.gif); background-position:0 100%; background-repeat:repeat-x;}

#top_keys_container {border:1px solid #DBDBDB; border-top:0px;}

.lined_tab {width:100%;}
.lined_tab th {padding:15px 11px;color:#f2692d;text-align:left;font-weight:bolder;border:1px solid #ccc;background:none #e6e7e8;}
.lined_tab td {padding:15px 11px;border:1px solid #d9dce0;background:none #fff;vertical-align:middle;}
.lined_tab td td {background:none;border:0px !important;}
.lined_tab tr:nth-child(2n+1) td {background-color: #f5f5f7;}
.lined_tab tr:nth-child(2n+1) td td {background:none;border:0px !important;}
.lined_tab .highlight td {background-color: #f5f5f7;}
.lined_tab .swap_usage {color:#8a8a8d;}

/* cluster overview */
.shadow_box .hdr {min-height:39px;padding:0 18px;line-height:39px;font-size:21px;background:url(../images/bg_h2.gif) 0 100% repeat-x #e3e3e4;overflow:hidden;}
.shadow_box .hdr span {font-size:18px;}
#overview .section {border:2px solid #d4d4d5;border-width:0 2px;}
#overview .section .item {padding:13px 13px 13px 16px;border-bottom:1px solid #ced5d9;}
#overview .section .item .label {float:left;clear:right;width:128px;margin:22px 0 0;color:#9b9b9b;line-height:1.4;}
#overview .section .item .label strong {display:block;color:#444245;padding:4px 0 3px;font-weight:normal;font-size:16px;margin-top:3px;}
#overview .section .item .label span {display:block;text-transform:none;}
#overview .section .item .line_cnt {height:85px;margin:0 0 0 130px;}
#overview .section .item .top-right {float:right;padding-bottom:13px;color:#444245;text-align:right;}
#overview .section .item .top-left {float:left;margin-left:3px; padding-bottom:13px;color:#e43a1b;}

.usage_biggest {float:left;position:relative;width:775px;height:31px;background:url(../images/usages.png) no-repeat;}
.usage_biggest div {background:url(../images/usages_new.png) 0 0 no-repeat;position:absolute;top:0px;left:0px;height:31px;}
.usage_biggest i {position:absolute;top:-8px;right:0;display:block;width:1px;height:47px;background-color:#e43a1b;font-size:0;line-height:0;}
.usage_biggest + table  {clear:both;width:599px;}
.usage_biggest + table td {padding:13px 0 0 3px;}

.disk-item .usage_biggest + table  {clear:both;width:599px;}
.disk-item .usage_biggest + table td {padding:13px 0 0 3px;color:#C19710;text-align:left;}
.disk-item .usage_biggest + table td+td {color:#1878a2;text-align:center;}
.disk-item .usage_biggest + table td+td+td {color:#000;text-align:right;}

#overview .graph_main {display:inline-block;width:420px;margin:0 0 0 20px; *zoom:1;*display:inline;position:relative;}
#overview .graph_main .graph {width:420px;height:140px;position:relative;}
#overview .graph_main .graph_info_label {display:block;padding:5px 0 0 30px;font-size:13px;left:0;top:0;}
#overview .no_stats_marker,
#overview .no_stats_marker .without_buckets,
#overview .no_stats_marker.no_buckets .with_buckets {display:none}
#overview .no_stats_marker.no_buckets .without_buckets {display:block}

#overview .no-samples-yet .no_stats_marker { display: block;}
#overview .no-samples-yet .graph_main { display: none;}

.actservers {float:left;width:261px;min-height:120px;padding:30px 0 0 173px;background:url(../images/ico_server_big.png) 50px 13px no-repeat;}
.actservers h3 {padding:0 0 5px;font-size:18px;font-weight:normal;}
.actservers p {padding:0 0 2px;line-height:1.4;}
.actservers p b {color:#888;}
.actservers a {font-weight:bold;line-height:25px;}
.actservers + ul {float:left;width:475px;margin:-27px 0 0;position:relative;top:14px;left:13px;}
.actservers + ul li {font-size:16px;height:70px;line-height:70px;padding:0 0 0 66px;position:relative;text-transform:none; border-left:1px solid #ced5d9;border-bottom:1px solid #ced5d9;background:url(../images/server_icon.png) 19px 15px no-repeat;}
.actservers + ul li.fail,
.actservers + ul li.fail a,
.actservers + ul li.down,
.actservers + ul li.down a {color:#e43a1b;}
.actservers + ul .badge {top:6px;right:436px;}

p.info {padding:5px 24px 15px;font-weight:bold;}

#bucket_list_container, #memcached_bucket_list_container {border-left:1px solid #c8ccce; border-bottom:1px solid #c8ccce;}
#bucket_list_container .hit_ratio {display:none}
#memcached_bucket_list_container .disk_fetch {display:none}

#get_started {display:none;}

#settings legend {font-size:14px;font-weight:bold;margin-left:16px}

/* update notification styles */
#notifications_container .item {padding:13px;}
#notifications_container .save_button {float:right;}
#notifications_container p, #notifications_container ul {line-height:1.4;margin:1em 0;padding:0 10px}
#notifications_container ul {list-style-type:disc; margin:5px 0 0 15px;padding:0 20px}
#notifications_container li {}
#notifications_container label {display:block;line-height:24px;margin-left:16px;margin-top:16px;}
#notifications_container label input {padding:3px 3px;font-size:13px;border:1px solid #ccd3d7}
#notifications_container label input[type="checkbox"] {position:relative;top:2px}
#notifications_container label span {margin:0 5px}
#notifications_container p.more_info {display:none}

/* Should be detected automatically in the future */
#updates_notifications_confirmation_dialog {width:700px !important;}

.error-container{color:red;visibility:hidden}
.error-container.active{visibility:visible}

/* auto-failover styles */
.auto_failover label {display:block;line-height:24px;margin-left:16px;margin-top:16px;}
.auto_failover input {border:1px solid #ccd3d7;padding:3px;font-size:13px;}
.auto_failvoer input[type="checkbox"] {border:none;position:relative;top:2px;}
.auto_failover label span {display:block;float:left;margin:0 5px;text-align:right;width:120px}
.auto_failover input[type="checkbox"] + span {display:inline;float:none}

.auto_failover #auto_failover_timeout, .auto_failover #auto_failover_max_nodes {width:3em}
.auto_failover .error-container {margin-left:145px;margin-top:5px;}

/* email alerts styles */
.email_alerts label {display:block;line-height:24px;margin-left:16px;margin-top:16px;}
.email_alerts input, .email_alerts textarea {width:150px}
.email_alerts textarea {height: 100px;width: 250px}
.email_alerts input[type="checkbox"] {border:none;position:relative;top:2px;width:auto}
.email_alerts label span {display:block;float:left;margin:0 5px;text-align:right;width:120px}
.email_alerts input[type="checkbox"] + span {display:inline;float:none}
/*.email_alerts label + input[type="checkbox"] {display:inline;float:none;vertical-align:sub}*/
.email_alerts label + input[type="checkbox"] {top:4px}
/*.email_alerts fieldset {margin:16px;margin-left:130px;padding-top:20px;position:relative}*/
.email_alerts fieldset {float:left;margin:16px;margin-bottom:8px;width:100%;padding:0}
.email_alerts .checkboxes {margin-left:111px;margin-top:16px}
.email_alerts .checkboxes label {margin-top:0}

.email_alerts .row {float:left;width:310px}
.email_alerts .row + div span {width:3em}
.email_alerts #email_alerts_port {width:3em}
#test_email {float: left; border:none; font-size: 0.85em; margin: 3px 0pt 3px 150px;}
/* button prefix is due to an IE 7 bug that causes the span.failed_over_message to display...all the time... */
button#test_email + span {line-height:2.25em;margin-left:0.5em}

#compaction_container{margin-top:24px}
#compaction_container fieldset{padding:0;margin:0 20px}
#compaction_container legend{padding-bottom:1em}

/* lightbox styles */
.lbox {width:711px; position:relative;}
.lbox .center {background:#eee;}

.pat_10 p textarea {width:100%; background:none #fff; border:1px solid #ccd3d7; overflow:auto;}
.lbox .pat_10 p.dialog-text {padding:20px;line-height:1.5em}
.lbox .save_cancel {padding:18px;background:#cccfd2;border-top:1px solid #eee;}
.lbox .pas_20 .save_cancel {margin:0 0 0 -40px;position:relative;left:20px;}
.lbox .pas_20 + .save_cancel {margin:0;position:static;}
.warning {font-size:12px; color:#ec5223; padding-left:20px;}
.warning ul {list-style-type:disc; margin:5px 0 0 15px;}

.lbox .spinner {background:none/*#e9f3f9 !important*/;}
.lbox .spinner span {display:block;position:relative;top:50%; width:150px !important;height:20px !important; margin:-40px auto 0;padding:50px 0 0 !important; background:url(../images/spinner/spinner_lightbox.gif) 55px 5px no-repeat; color:#6da2c2; font-size:12px;line-height:14px !important;text-align:center;}
.lbox .info_text {padding-bottom:10px;font-size:12px;line-height:15px;}

/** TODO: temporary specificity; apply to all content boxes during loading **/
#join_cluster_dialog .spinner {background:none/*#e9f3f9 !important*/;}
#join_cluster_dialog .spinner span {display:block;position:relative;top:35%; width:150px !important;height:20px !important; margin:0 auto 0;padding:50px 0 0 !important; background:url(../images/spinner/spinner_lightbox.gif) 55px 5px no-repeat; color:#6da2c2; font-size:12px;line-height:14px !important;text-align:center;}

.lbox .header_2 {border:0px !important;}

#add_new_bucket_form h2 {padding:0 0 15px 20px; font-size:12px; line-height:15px;}
#add_new_bucket_form table p {padding:0 0 15px 20px; font-size:12px; line-height:15px;}
#add_new_bucket_form p {min-height:15px; padding:0 0 15px; font-size:11px; line-height:15px;}
#add_new_bucket_form p b {display:block; width:130px; float:left; padding:5px 5px 0 0; font-size:12px;font-weight:normal;text-align:right;}
#add_new_bucket_form p .inp {padding:2px 3px; border:1px solid #cdd3d8; background:none #fff; margin:0 5px 0 0;}
#add_new_bucket_form p .chkbx {float:left; margin:0 5px 0 0;}
#add_new_bucket_dialog {position:absolute;}
#add_new_bucket_dialog form {padding:10px 0 0;}

.join_cluster fieldset legend {text-align:left; font-size:14px; font-weight:normal; padding:10px 0 7px; border-bottom:1px solid #dbe3e8;width:100%}
.join_cluster label {display:inline-block;width:5em;font-size:12px;text-align:right;}
#create_cluster_reference_dialog label{width:15em}
.join_cluster ul li {margin:0.6em 0}
.join_cluster ul ul label {display:inline;width:auto;text-align:left}
.join_cluster input {margin:0 4px 0 1px;padding:4px 3px;border:1px solid #ccd2d6;}
/* auth */
body.nojs #mainContainer { display: none; }
body.nojs .auth_block .pad .spinner span {display:none}

#auth_dialog { display: none; }
body.auth #auth_dialog { display: block; }
#auth_dialog .page-header{-moz-box-shadow:0 0 5px #333;-webkit-box-shadow:0 0 5px #333;box-shadow:0 0 5px #333}
body.auth #container { display: none; }

.auth_block {min-height:737px; height:100%; position:relative;background:#F0EEE7}
.auth_block .pad {position:relative; width:580px; margin:auto;top:0px; height:537px;}
.auth_block form {display:block; width:580px; background:url(../images/auth_form_bg.png) 0 0 no-repeat;position:relative;-moz-box-shadow:1px 1px 10px #999;-webkit-box-shadow:1px 1px 10px #999;box-shadow:1px 1px 10px #999;padding:10px 0}
.auth_block form ul {padding:25px 0 0 25px;}
.auth_block form ul li{margin:1em 0}
.auth_block .form table td {vertical-align:middle; padding:10px 0;}
.auth_block .forgot {position:relative; top:-10px; font-size:12px; color:#fff;}
#login_form {margin-top:85px;}
#login_form fieldset{padding:0 0 0 5px}
#login_form label {display:inline-block;width:5em;text-align:right; font-size:18px; color:#e6f5ff; padding:0 7px 0 0;}
#login_form input {border:1px solid #60696b; background:none #fff; padding:12px 5px; width:390px; font-size:16px;}
#login_form input.submit {float:right;padding:0;margin:0.6em 2.2em 0.9em;width:210px; height:45px; overflow:visible; border:0px; background:url(../images/sign_in_button.gif) 0 0 no-repeat; font-size:22px; color:#fff;}
.auth_block .submit:hover, .auth_block .submit:focus {background-position:0 -45px;}
.auth_block .submit:active {background-position:0 -90px;}
.auth_block .alert_red {width:588px; height:71px; position:absolute; left:-8px; top:-35px; line-height:65px; font-size:14px; color:#fff; background:url(../images/alert_red.png) 0 0 no-repeat; z-index:1000;}
.auth_block .alert_red .al_text {padding:0 0 0 30px;}
.alert_green {width:760px; height:75px; font-size:14px; color:#fff; background:url(../images/alert_green.png) 0 0 no-repeat; position:absolute; left:0px; top:44px; line-height:16px; z-index:1000;}
.alert_green .al_text {padding:20px 100px 0 20px;}
.auth_block .pad .spinner {position:absolute; left:0; top:0; bottom:0;right:0; background: #747e7c;}
.auth_block .pad .spinner span {width:150px; padding:45px 0 0 0;font-size:12px; color:#a6b1b3; background:url(../images/spinner/spinner_1.gif) top center no-repeat; position:absolute;top:50%;left:50%;margin:-30px 0 0 -75px;}
.noform input, .noform label, .noform a {dispalay:none;}

#join_leave_switch.join-possible #cluster_leave_button { display:none; }
#join_leave_switch.leave-possible #cluster_join_button { display:none; }

#analytics > h1 { text-transform: none !important; }

#join_cluster_dialog{width:500px !important;}
#join_cluster_dialog label {width:150px !important;}
#join_cluster_dialog_errors_container {padding-left: 40px;}

.secure_enabled, .secure_disabled {display:block; float:left; width:223px; margin:0 10px !important;}
.secure_enabled .button_big {margin:0;}
.secure_enabled .disabled {display:none;}
.secure_disabled .button_big {display:none;}
.secure_disabled .disabled {display:block !important; margin:0px;}
.secure_disabled .disabled:hover,
.secure_disabled .disabled:active {background:url(../images/large_buttons_bg.gif) repeat-x 0 0 !important; color:#444245 !important;}

.active_tooltip {z-index: 2;}
.active_tooltip span.tooltip_msg {display:block;}
.tooltip {position:relative; display:inline-block; text-decoration:none !important; padding-bottom:4px}
.tooltip:hover span:first-child {text-decoration:underline;}
.tooltip .tooltip_msg {display:none; position:absolute; width:150px; padding:6px 0 0 0; right:0px; top:14px; background:url(../images/tooltip_bg.gif) 100% 0 no-repeat; z-index:10;}
.tooltip .tooltip_msg span {display:block; padding:5px; background:none #555557; font-size:11px; text-decoration:none !important; color:#fff !important;white-space:normal}

.graph_tooltip {display: none;background:rgb(50, 50, 50);background:rgba(50, 50, 50, 0.9);line-height:1.25em;color: white;margin:10px -15%;padding: 6px 8px;position: relative;z-index:100;-moz-box-shadow: 0 1px 7px #333;-webkit-box-shadow: 0 1px 7px #333;box-shadow: 0 1px 7px #333;}
.ie7 .graph_tooltip {width:218px;top:10px}
.analytics-small-graph:hover .graph_tooltip {display:block}

#about_server_dialog {display:none;background-color:#fff;width:650px;height:250px;/*margin-left:-210px !important; */}
#about_server_dialog .lbox {background:none;overflow:hidden;width:auto}
#about_server_dialog .lbox .config-top {height:50px;margin:0;padding:11px 11px 10px;background-position:-8px 100%;background-color:#e7e7e8;}
#ui-dialog-title-about_server_dialog {width:90%}
#ui-dialog-title-about_server_dialog img {float:left;}
#ui-dialog-title-about_server_dialog h1 {float:right;margin:16px 2px 0 0;font:normal 11pt Verdana,Helvetica,Sans-Serif;}
#about_server_dialog .lbox .center {background:none; padding:16px 17px 14px;}
#about_server_dialog .lbox .center p#about_versions {margin-bottom: 25px; white-space:nowrap;}
#about_server_dialog .lbox .center ul li {margin:5px;}

.configure_view {display:inline-block; padding:0 10px 0 0;}
.configure_view a {position:relative; top:5px; text-decoration:underline;}
.configure_view a:hover {text-decoration:none;}

.success_msg {background-color: #a0fca0;}
.error_msg {background-color: #fca0a0;}

/* temporary - working with login screen */
/*
#container {display:none;}
#auth_dialog { display: block; }
*/

/* init_block */
#init_block { display: none; }
#init_block .pad { display: none; }
.ie8 #init_block .pad {border:1px solid #837C7B}

/* wizard page show/hide init_block and cluster */
body.init_welcome, body.init_cluster, body.init_resources, body.init_secure, body.init_bucket_dialog, body.init_update_notifications {background:#F0EEE7}
body.init_welcome #init_block, body.init_cluster #init_block, body.init_resources #init_block, body.init_secure #init_block, body.init_bucket_dialog #init_block, body.init_update_notifications #init_block { display: block; }
body.init_welcome #container, body.init_cluster #container, body.init_resources #container, body.init_secure #container, body.init_bucket_dialog #container, body.init_update_notifications #container { display: none; }

body.init_welcome #init_welcome_dialog { display: block;-moz-box-shadow:0 0 10px #999;-webkit-box-shadow:0 0 10px #999;box-shadow:0 0 10px #999;background:url('../images/intro_logo.png') no-repeat white;height: 470px;position:relative}
body.init_welcome #init_welcome_dialog .pad-header {float:left;margin:130px 0 0 250px}
body.init_welcome #init_welcome_dialog .pad-header .tagline {color: #0A72A3;font-size: 1.5em;margin: 0.5em;text-align: center}
body.init_welcome #init_welcome_dialog .version {color: #837c7b;display: inline-block;padding-top: 1em;vertical-align: top}

body.init_welcome form#init_welcome_form {position:absolute;right:15px;bottom:15px}
body.init_welcome form#init_welcome_form p {color:#bdccd4; font-family:Verdana,Helvetica,sans-serif; font-size:12pt; line-height:20px; margin-bottom:20px;}
body.init_welcome form#init_welcome_form input.license-input {border:1px solid #b6bdc1; color:#7e7e80; font:14px Verdana, Helvetica, sans-serif; margin:0px; padding:5px 6px;width:190px;}
body.init_welcome form#init_welcome_form input[disabled="disabled"].license-input {background:#ddd;}
body.init_welcome form#init_welcome_form input[type="image"] {width:145px; height:55px; margin-left:-7px; color:#fff;}

body.init_welcome #init_welcome_dialog .welcome-footer {color:#9aa3a8; font:11px/15px Verdana, Helvetica, sans-serif;position:absolute;bottom:-25px;text-align:center; width:703px;}
body.init_welcome #init_welcome_dialog .welcome-footer a {margin-left:15px;}

/* config */
.config-top {background:url(../images/config-top.png) repeat-x; height:60px; line-height:60px; margin:0px 0px 0px -8px;}
.config-top h1, div.config-top h2 {background:none;border:none;font-family:Verdana, Helvetica, Sans-Serif; text-shadow: 0px 1px 2px #fff;}
div.config-top h1 {color:#444245; float:left; font-size:16pt; margin:-15px 0 0 20px; padding:0;}
div.config-top h2 {color:#8b8b8e; float:right; font-size:10pt; margin:0 20px 0 0; padding:0;font-weight:bold;clear:none;border:none;}
.config-bottom {background:url(../images/config-bottom.png) repeat-x; height:74px; line-height:84px; margin:0 0 0 -9px;  height:31px;padding:0.9em;}
.config-bottom a.cancel {color:#8b8b8e; float:right; font-family:Arial, Helvetica, Sans-Serif; font-size:12pt; margin-right:25px; margin-top:-5px; text-decoration:none;}

body.init_resources #init_resources_dialog {background:none; background-color:#eee; display: block; padding-bottom:-50px;}

body.init_cluster #init_cluster_dialog {background:none; background-color:#eee; display: block; padding-bottom:-50px;-moz-box-shadow:0 0 10px #999;-webkit-box-shadow:0 0 10px #999;box-shadow:0 0 10px #999}
body.init_cluster #init_cluster_dialog h2.question {border-bottom:1px solid #d5dadd; color:#444245; font-size:14pt; font-family:Verdana, Helvetica, Sans-Serif; font-weight:lighter; margin:25px 0px 0px 50px; padding-bottom:5px; width:85%;}
body.init_cluster #init_cluster_dialog p.pad_10 {color:#444245; font-family:Verdana, Helvetica, Sans-Serif; font-size:10pt; font-weight:lighter; line-height:20px; margin-left:75px; width:500px;}
body.init_cluster #init_cluster_dialog div.join_cluster_dialog_errors_container {color:#ff0000; display:none; margin-left:85px; width:500px;}

#init_cluster_form div {font:lighter 12pt Verdana, Helvetica, Sans-Serif;margin-left:85px;}
#init_cluster_form .pat_10 div div {height:30px; font-size:10pt;line-height:26px; margin:0 0 5px;}
#init_cluster_form .pat_10 div label {float:left;padding-right:5px; width:140px;white-space:nowrap;text-align:right;}
#init_cluster_form .pat_10 div input {font:10pt Verdana,Helvetica,Sans-Serif;border:1px solid #ccd3d7;padding:3px 3px 4px 5px;}
#init_cluster_form .memory-quota {height:62px;margin:10px 0 0 25px;overflow:hidden;}
#init_cluster_form .memory-quota input {width:60px;*vertical-align:middle;}
#init_cluster_form .login-credentials {display:none;margin:10px 0 0 25px;}

#init_cluster_dialog .warning {clear:both;display:block;}

body.init_secure #init_secure_dialog {background:none #eee;display:block; padding-bottom:-50px;-moz-box-shadow:0 0 10px #999;-webkit-box-shadow:0 0 10px #999;box-shadow:0 0 10px #999}
body.init_secure #init_secure_dialog h2.title {border-bottom:1px solid #d5dadd; color:#444245; font-size:14pt; font-family:Verdana, Helvetica, Sans-Serif; font-weight:lighter; margin:25px 0px 0px 50px; padding-bottom:5px; width:85%;}
body.init_secure #init_secure_dialog p.pad_10 {width:500px;margin-left:65px;font:lighter 10pt/20px Verdana, Helvetica, Sans-Serif;}
body.init_secure #init_secure_dialog form {width:100%;/*padding:0 0 25px;*/padding:0;}
body.init_secure #init_secure_dialog form > div {overflow:hidden;width:500px;margin:8px auto 0;}
body.init_secure #init_secure_dialog form > div label {display:inline-block;width:138px;font:12pt Verdana, Helvetica, sans-serif;*zoom:1;*padding:0 0 3px;}
body.init_secure #init_secure_dialog form > div input {width:183px; padding:3px 3px 4px 5px;font-size:12pt; border:1px solid #ccd3d7;}
body.init_secure #init_secure_dialog form > .config-bottom {overflow:hidden;width:682px;margin:25px auto 0 -8px;}

.init_block #init_bucket_dialog {width:748px;padding-bottom:-50px;background:none #eee;-moz-box-shadow:0 0 10px #999;-webkit-box-shadow:0 0 10px #999;box-shadow:0 0 10px #999}
.init_block #init_bucket_dialog form {border:none;font-family:Verdana,Helvetica,sans-serif;}
.init_block #init_bucket_dialog form > .clearfix:first-child {padding:0 50px 20px;}
.init_block #init_bucket_dialog .save_cancel button {margin:2px 0 0 20px;}

body.init_bucket_dialog #init_bucket_dialog { display: block; }

/* init_block */
.init_block {min-height:700px; padding:55px 0 0; position:relative;}
.init_block h1 {color:#2f3536; text-transform:uppercase; font-size:28px; padding:28px 0 30px 0; position:relative; top:13px;}
.init_block .pad { width:703px; margin:0 auto;}
.init_block .form {display:block; width:580px; 0 0 no-repeat;}
.init_block .form table {margin:25px 0 0 25px;}
.init_block .form table td {vertical-align:middle; padding:10px 0;}
.init_block .form table .label {text-align:right; font-size:18px; color:#e6f5ff; padding:0 7px 0 0;}
.init_block .form table .inp {border:1px solid #60696b; background:none #fff; padding:12px 5px; width:225px; font-size:16px;}
.init_block .alert_red {width:588px; height:71px; position:absolute; left:-8px; top:60px; line-height:65px; font-size:14px; color:#fff; background:url(../images/alert_red.png) 0 0 no-repeat; z-index:1000;}
.init_block .alert_red .al_text {padding:0 0 0 30px;}

.list_button, #servers .add_button, #servers .rebalance_button, #servers .stop_rebalance_button {display: block; float: right; *float:right !important; margin-top: 2px;margin-left: 5px; text-decoration:none !important;}
.list_button {height:31px; padding:0 3px 0 0; background:url(../images/btn_2_bg.png) 100% -31px no-repeat; color:#000 !important; font-size:14px; text-decoration:none !important; position:relative; }
#servers .list_button.failover_server.threat_red {color:#f00 !important;font-weight:bold;border: 1px solid #f00;border-radius:5px;-moz-box-shadow: 0 0 3px #f00;-webkit-box-shadow: 0 0 3px #f00;box-shadow:0 0 3px #f00}
#servers .list_button.failover_server.threat_yellow {color:#E5A800 !important;font-weight:bold;border: 1px solid #fac344;border-radius:5px;-moz-box-shadow: 0 0 3px #fac344;-webkit-box-shadow: 0 0 3px #fac344;box-shadow:0 0 3px #fac344}
.list_button span {display:block; text-align:center; height:31px; line-height:31px; padding:0 6px 0 10px; background:url(../images/btn_2_bg.png) 0 0 no-repeat;}
.list_button.disabled {background-position:100% -93px; color:#cacbce !important; opacity:0.75 !important;}
.list_button.disabled span {background-position:0 -62px; color:#9E9FA3 !important;}
#servers .add_button {width:124px;}
#servers .rebalance_button {width:115px;}

/* currently unused but keeping for later use
.btn_edit {background: url(../images/buttons.png) no-repeat -39px top;text-indent:-9000px;width:32px;height:31px;}
.btn_edit.disabled {opacity:0.75;background-position:-39px -31px}
.btn_views {background: url(../images/buttons.png) no-repeat left top;text-indent:-9000px;width:32px;height:31px;}
.btn_views.disabled {opacity:0.75;background-position:left -31px}
.btn_documents {background: url(../images/buttons.png) no-repeat -78px top;text-indent:-9000px;width:32px;height:31px;}
.btn_documents.disabled {opacity:0.75;background-position:-78px -31px}
.btn_analytics {width:32px;height:31px;margin:10px 0 0;background: url(../images/buttons.png) no-repeat right top;text-indent:-9000px;}
.btn_analytics.disabled {opacity:0.75;background-position:right -31px}
.btn_info {background: url(../images/buttons.png) no-repeat -117px top;text-indent:-9000px;width:32px;height:31px;}
.btn_info.disabled {opacity:0.75;background-position:-117px -31px}
*/
.btn_x {margin: 4px 0 0;width:25px;height:24px;background:url(../images/btn_x.png) no-repeat}

.server_up, .server_down, .failed_over, .server_warmup, .pending_add {width:65px;padding: 0 !important;}
.server_up {background:transparent url(../images/server_status_icons_solid_bg.png) right 19px no-repeat !important;}
.server_down {background:transparent url(../images/server_status_icons_solid_bg.png) right -160px no-repeat !important;}
.failed_over, .server_warmup, .pending_add {background:transparent url(../images/server_status_icons_solid_bg.png) right -310px no-repeat !important;}
#pending_server_list_container .node_name a{display:none}

#servers h2 { height: 25px;}
.servers_list ul {*margin:-1px 0 0;*position:relative;*top:1px;}
.servers_list li {height-min:25px;display:block;padding:0 10px; *zoom:1;*margin:-2px 0 0;}
.servers_list .server_row.server_down {background:url(../images/server_status_icons.png) 10px -157px no-repeat; background-color:#61696c;border-color:#61696c;}

.servers_list .server_row.server_warmup {background:url(../images/server_status_icons.png) 10px -308px no-repeat;}
.servers_list .server_row.failed_over .list_button {display:none;}
.servers_list .server_row.failed_over .serverName {color:#333; opacity:0.3;}
.servers_list .server_row.rebalance_empty {padding:0 15px; background:none; color:#656565;}
.servers_list .server_row.rebalance_empty * {display:none;}
.servers_list .server_row.rebalance_empty .rebalance_empty_message {display:block;}
.servers_list .server_row.pending_add {background:url(../images/server_status_icons.png) 10px -309px no-repeat;}

.server_row.pending_removal .pending_removal_message, .server_row.pending_add .pending_add_message {float:right; margin:0 10px 0 0; color:#e54c2a;padding:1em}
.server_row.pending_add .pending_add_message {margin:0}
.server_row.status_up {background-position:10px 20px !important;}
.server_row.status_down {background-position:10px -157px !important; background-color:#61696c;}

.servers_list li.th {height:31px;line-height:31px;background:url(../images/bg_li_th.gif) repeat-x;border:1px solid #d1d5d8;border-width:0 1px;}
.servers_list li.th div {float:left;width:320px;}
.servers_list li.th div+div {width:320px;padding:0 0 0 10px;width:200px;border-left:1px solid #d2d3d5;}
.servers_list li.th p {float:left;width:208px;padding:0 0 0 10px;background:url(../images/bg_li_th.gif) 0 -31px repeat-x;border-left:1px solid #d2d3d5;}
.servers_list .spinner span {position:relative;top:15px;}
.warning_message {min-height:20px;margin: -10px 0 10px;padding:5px 0 0 25px;color:#dd3b2c;font-size:12px;line-height:1.3;background:url(../images/warning_bg_2.png) 0 0 no-repeat;}
.failover_warning {display: none;}

.badge, .tabs .badge {background:#E43A1B;border: 2px solid white;-moz-border-radius:5em;-webkit-border-radius:5em;border-radius:5em;color: white;display: block;font-size: 11px;height: 2em;position: absolute;right: -5px;text-align: center;top: -19px;vertical-align: top;min-width: 2em;z-index: 10;-moz-box-shadow: 2px 2px 3px #999;-webkit-box-shadow: 2px 2px 3px #999;box-shadow: 2px 2px 3px #999; background-clip:padding-box;-moz-background-clip:padding;line-height:2.1em}
.badge.notify, .tabs .badge.notify {background-color:#409f05;font-weight:bold}
.badge span {color:#fff;}
ul.tabs .tab_right .badge {display:none;}
ul.tabs .badge_display .badge {display:block;}

.create_view {float:right;}

.server_usage {display:block; width:183px; height:16px; float:right; background:url(../images/usage_small_2.gif) 0 -16px no-repeat; position:relative; top:-8px;}
.server_usage span {display:block; width:183px; height:16px; overflow:hidden; position:absolute; left:0px; top:0px; background:url(../images/usage_small_2.gif) 0 0 no-repeat; width:30%;}
.usage_info {display:block; float:right; font-weight:normal; color:#808080; width:150px; margin-left:-150px; position:relative; top:11px; text-align:right;}
.rebalancing li {display:block; position:relative;}
.rebalancing li a {text-decoration:none !important; cursor:default;}

.failed_over_message {float:right; color:#9c9e9e; display:none;padding:1em}
.failed_over .failed_over_message {display:block;}

.servers_list .serverName {display:inline-block; height:60px; padding:0 0 0 45px; background:url(../images/server_icon.png) 0 10px no-repeat; font-size:12px; font-weight:bolder; float:left;}
.servers_list .serverName { color: #0095D6; }
.servers_list .server_down .serverName {color:#26BBFF;}

#servers .gong_rb {margin-top:10px 0 10px; padding-left:3px;}

.additional_server_info {display:block;overflow:hidden;}
.additional_server_info h3 { margin:0 0 10px 0;padding:5px 0 10px 0;color:#5391BA;font-weight:bold;font-size:14px;border-bottom:1px solid #bbbdbf;}
.additional_server_info .info_block {display:block; overflow:hidden;}
.additional_server_info .info_block .path {display:block;width:185px;padding:2px 0 0 0; font-size:11px;word-wrap:break-word;line-height:1.25em}
.additional_server_info .info_block.last {padding:10px 0 10px 0;}
.additional_server_info .dynamic_ram {display:block; height:40px; padding:0 0 0 77px; background:url(../images/icons.png) -6px -190px no-repeat; float:left;}
.total_ram {display:block; height:14px; text-align:right;}

.additional_server_info .usage-block { width:670px; float:right; font-size:12px}
.additional_server_info .usage-block .top-left {display:block;float:left;margin: 0 0 5px;color:#e43a1b;}
.additional_server_info .usage-block .top-right { display:block; float:right;margin: 0 0 5px; }
.additional_server_info .usage-block .usage { clear:both; width:670px; height:21px; position:relative; background:url(../images/usages_two.png) 0 0 no-repeat; }
.additional_server_info .usage-block .usage div { height:21px; position:absolute; left:0px; top:0px; background:url(../images/usages_two.png) 0 0 no-repeat; }
.additional_server_info .usage-block table {margin:5px 0 0}
.additional_server_info .usage-block td {padding:3px 0 0 !important;float:none;}
.additional_server_info .usage-block i {position:absolute;top:-4px;right:0;display:block;width:1px;height:30px;font-size:0;line-height:0;}

.solid_state, .disk_storage {float:left;width:190px;height:40px;padding:0 0 0 77px;background:url(../images/icons.png) -6px -289px no-repeat;}
 .disk_storage {background-position:-6px -390px;}
.additional_server_info .add_btn {display:block; width:61px; height:21px; background:url(../images/add_btn.png) 0 0 no-repeat; float:right;}
.additional_server_info .info_message {font-size:16px;}
.list .add_back_row {background:url(../images/add_back_bg.png) 0 0 repeat-x;*margin:0 !important;}
.list .add_back_row td{height:31px;background:none;padding:0 9px;border:none;text-align:left}
.add_b_message {line-height:31px; color:#fff;}
.add_back_btn {display:block; width:148px; height:31px; background:url(../images/add_back_btn.png) 0 0 no-repeat; float:right; margin-right:-10px;}

.list {border-right:1px solid #d9dce0;}
.list td {background:none #eee;border-bottom:1px solid #ced5d9; padding:10px;border-right:0px; text-align:center;vertical-align:middle;}
.list.align_text td {text-align:left}
#buckets .list td {line-height:30px}
#buckets .properties_table td {color:#404042}
#buckets .properties_table td span {color:#7c7d7f}
.list td table td {background:none;border:none}
.list td > table td {padding:0 5px;width:110px;border:none;vertical-align:middle;}
.list td > table td:first-child {width:155px;padding:0 5px 0 61px;background:url(../images/icons.png) -7px -93px no-repeat #eee;}
.list td > table td:first-child+td+td {width:155px;}
.list td > table td:first-child+td+td+td {width:125px;}

.list tr:first-child th, .list tr:first-child td label {padding:10px 5px;color:#4d4d4d;font-weight:bold;font-size:11px;text-align:left;background:none #f6f6f7; border-right:0px; border-bottom:1px solid #fff;}
#buckets .list tr:first-child th, #buckets .list tr:first-child td label{text-align:center}
.list tr:first-child th {padding: 10px 5px 10px 8px}
.list tr:first-child th:first-child {/*padding:0 0 0 56px;*padding-right:25px;display:block;*/text-align:left;white-space:nowrap;}
.list tr:first-child th i {font-style:normal;position:relative;}
.list tr:first-child th.bucket_name, .list tr:first-child th.bucket_name {padding:10px;text-align:left}
.list tr:first-child th.last {border-right:1px solid #d9dce0;}
.list td.design_doc_name {font-weight:bolder; color: #808080; text-align:left;font-size:100%;}
.list td.bucket_name, .list td.view_name, .list td.node_name {font-weight:bolder;text-align:left;font-size:130%}
.list td.node_name {font-size:120%;white-space:nowrap}
.list td.ram {width:77px}
.list td.rep {width:38px}
.list td.view_name{padding-left:3em;color:#616062}
.list .settings-placeholder {display:none; padding:9px 12px 8px 13px;border-top:2px solid #ced5d9;background:#e6e7e8;text-align:left}
.list .settings-placeholder td .pad {padding:10px 0 10px 56px; background:none;}
.list .settings-placeholder td > .pad {width:685px;overflow:hidden;}
.list .settings-placeholder td .pad .pad {padding:10px 10px 10px 4px !important;min-height:52px;}
.list .settings-placeholder .edit_btn {float:right;display:block;width:65px;height:21px;margin: 10px 10px 0;color:#000;background:url(../images/edit-button.png) 0 0 no-repeat;}
.list .keycol {max-width:300px}

/* This is the auto-failover status on the server nodes screen */
#auto_failover_count_container {position:absolute;right:9px;top:0;}
#auto_failover_count_container.notify {color:#fa9b00}
#auto_failover_count_container .edit_btn, #auto_failover_container .edit_btn{display:inline-block;float:none;font-size:0.8em;vertical-align:middle;}
#auto_failover_container .count_reset {margin: 15px 0 15px 20px}

#buckets .settings-placeholder {display:none; padding:9px 12px 8px 14px;border-top:2px solid #ced5d9;background:#e6e7e8;}
.buckets_tab {border-right:1px solid #d9dce0;}
.buckets_tab td {background:none #eee;border-bottom:1px solid #ced5d9; padding:0 10px;border-right:0px; text-align:center;}
.buckets_tab tr td:first-child {text-align:left;}
.buckets_tab td > table td {padding:0 5px;width:110px;border:none;vertical-align:middle;}
.buckets_tab td > table td:first-child {width:155px;padding:0 5px 0 61px;background:url(../images/icons.png) -7px -93px no-repeat #eee;}
.buckets_tab td > table td:first-child+td+td {width:155px;}
.buckets_tab td > table td:first-child+td+td+td {width:125px;}

.buckets_tab tr:first-child th {padding:10px 5px;background:none #f6f6f7; border-right:0px; border-bottom:1px solid #fff; color:#4d4d4d; font-weight:normal; text-align:center;}
.buckets_tab tr:first-child th:first-child {/*padding:0 0 0 56px;*padding-right:25px;display:block;*/text-align:left;text-indent:56px;white-space:nowrap;}
.buckets_tab tr:first-child th i {font-style:normal;position:relative;}
.buckets_tab tr:first-child th.last {border-right:1px solid #d9dce0;}
.list td.bucket_name {font-weight:bolder;color:#0095D6;}
.buckets_tab .settings-placeholder td .pad {padding:10px 0 10px 56px; background:none;}
.buckets_tab .settings-placeholder td > .pad {width:685px;overflow:hidden;}
.buckets_tab .settings-placeholder td .pad .pad {padding:10px 10px 10px 4px !important;min-height:52px;}
.buckets_tab .settings-placeholder .edit_btn {display:block; width:65px; height:21px; background:url(../images/edit-button.png) 0 0 no-repeat; float:right;}

.edit_btn {display:block; width:65px; height:21px; background:url(../images/edit-button.png) 0 0 no-repeat; float:right; text-align:center; font-size:13px; color:#000; line-height:20px; text-decoration:none !important; cursor:pointer;}
.edit_btn.disabled {opacity:1 !important; background-position:0 -21px !important; color:#9E9FA3 !important; cursor:default;}
.list .ovf {padding:10px 0;}

.list .highlight td {background-color:#eee !important;}
.properties_table {width:462px;}
.properties_table tr td {text-align:left !important; vertical-align:top !important; color:#444245;background:none !important; border:0px !important;height:auto;line-height:1em}
.gong_rb .pad .properties_table td span {color: #7C7D7F;}
.list table.label {float:left;margin:2px 0 0;}
.list table.label td:first-child {width:175px;color:#444245; text-align:right;}

.list .health_graph {position:relative;top:0.5em}

.switcher {float:left}
.switcher li {padding:0px !important; background:none !important;}
.switcher li a {display:block; height:32px !important; font-size:14px !important; padding:0 10px !important; color:#182022;}
html body .switcher li a.current {color:#e6e6e6 !important;}
.tab_left a {background:url(../images/switcher_bg.png) 0 -96px no-repeat !important;}
.tab_left .current {background:url(../images/switcher_bg.png) 0 0 no-repeat !important;}
.tab_right a {background:url(../images/switcher_bg.png) 100% -64px no-repeat !important;}
.tab_right .current {background:url(../images/switcher_bg.png) 100% -32px no-repeat !important;}
ul.tabs.switcher {height:32px; overflow:visible;}

.btn_1 {display:inline-block; height:31px; font-size:14px !important; background:url(../images/btn_1_bg.png) 100% -31px no-repeat; padding:0 4px 0 0 !important; color:#000;cursor:pointer}
.btn_1 span {/*display:inline-block;*/ display:block; text-align:center; height:31px; padding:0 6px 0 10px; line-height:31px; background:url(../images/btn_1_bg.png) 0 0 no-repeat;color:#000; text-shadow:#bbbfc2 1px 1px;}
.btn_1:hover {text-decoration:none}

/* root element for tabs */
ul.tabs { list-style:none; margin:0 !important; padding:0; height:32px;overflow:visible;display:block;}
/* single tab */
ul.tabs li {float:left;text-indent:0;padding:0;margin:0 !important;list-style-image:none !important;display:block; height:30px; padding:0;position:relative; left:-2px;}
/* link inside the tab. uses a background image */
ul.tabs a {font-size:14px;display:block;height: 32px;line-height:2.25em;text-align:center;text-decoration:none;padding:0 10px;margin:0px;position:relative;top:1px;color:#182022;border-right:1px solid #DFE0E0;background:url("../images/switcher_bg.png") no-repeat scroll -10px -64px transparent}
ul.tabs a:active {outline:none;}
/* when mouse enters the tab move the background image */
ul.tabs a:hover {color:#fff;}
/* active tab uses a class name "selected". it's highlight is also done by moving the background image. */
ul.tabs a.selected, ul.tabs li.selected a {background-position: -10px -32px; cursor:default; color:#e6e6e6;line-height:2.4em}
ul.tabs a.selected:hover{color:#fff}
/* Different widths for tabs: use a class name: w1, w2, w3 or w2 */
/* width 1 */
ul.tabs a.s       { background-position: -553px 0; width:81px; }
ul.tabs a.s:hover   { background-position: -553px -31px; }
ul.tabs a.s.selected  { background-position: -553px -62px; }
/* width 2 */
ul.tabs a.l       { background-position: -248px -0px; width:174px; }
ul.tabs a.l:hover   { background-position: -248px -31px; }
ul.tabs a.l.selected  { background-position: -248px -62px; }
/* width 3 */
ul.tabs a.xl      { background-position: 0 -0px; width:248px; }
ul.tabs a.xl:hover  { background-position: 0 -31px; }
ul.tabs a.xl.selected { background-position: 0 -62px; }
/* rounded tab ends */
.tab_left a {background:url(../images/switcher_bg.png) 0 -96px no-repeat !important;}
.tab_left .selected {background:url(../images/switcher_bg.png) 0 0 no-repeat !important;}
.tab_right a {background:url(../images/switcher_bg.png) 100% -64px no-repeat !important;}
.tab_right .selected {background:url(../images/switcher_bg.png) 100% -32px no-repeat !important;}

/* initially all panes are hidden */
div.panes div.pane {display:none;}
.panes.pad {background:none !important;}

.servers_list .settings-placeholder {background-color:#e7e7e9; padding-top:5px !important;padding-bottom:15px !important;}
 .servers_list li.settings-placeholder, .servers_list .settings-placeholder > td {padding-left:76px !important;}
.servers_list .settings-placeholder .gong_rb {background-color:#d9dadc !important;}

.footer_bg {background-color:#cbcfd2; padding-top:10px; padding-bottom:10px;}

.fixed {position:fixed !important;}

.failover_server {position:relative !important; display:block;}

html>/**/body #servers .list_button, x:-moz-any-link, x:default {position:relative;} /* Only FireFox 3 */
html>/**/body #servers .list_button span, x:-moz-any-link, x:default {float:none !important;}

.clearfix:after {clear:both;content:' ';display:block;font-size:0;height:0;line-height:0;visibility:hidden;width:0;}
* html .clearfix, *+html .clearfix {zoom: 1;}

.disk_setup_block {margin:6px 0 0 84px;line-height:25px;overflow:hidden;}
.disk_setup_block > div {float:left;width:500px;}
.disk_setup_block > div + div {padding:0 0 0 11px}
.disk_setup_block > .warning {float:none;width:auto;clear:both;}
.disk_setup_block label {
    margin-right: 6px;
    float: left;
    width: 120px;
}
.disk_setup_block input { border: 1px solid #ccd3d7;width: 366px;  padding: 3px;}

#overview_servers_block .actservers + ul li.is-zero a { color: #0095D6;}
#overview_servers_block .when-zero {display:none;}
#overview_servers_block .is-zero .when-zero {display:inline;color:black;}
#overview_servers_block .is-zero .when-non-zero {display:none;}

/* from less */
#bucket_details_dialog{width:755px !important}
.bucket_details {font-size:13px;}
.bucket_details h1 {background:#dfdfe0;padding-left:20px;padding-top:16px;padding-bottom:16px;border-bottom:1px solid #BDBEC2;}
 .init_block .bucket_details h1 {background:none;border:none;}
.bucket_details form {border-top:1px solid #dfdfe0;}
.bucket_details .clearfix {padding:0 56px 29px;border-top:1px solid #f8f8f8;}
.bucket_details .clearfix .designdoc_name,
.bucket_details .clearfix .des_name {float:left;border:1px solid #fff;text-align:left; width: 12em;}

.bucket_details .clearfix .des_lab {float:left;padding:0;margin:0}
 .init_block .bucket_details form > div {border-bottom:none;}
 .init_block .bucket_details .config-bottom {padding:18px 18px 17px;border:none;}
.bucket_details form > fieldset{padding:0 56px;margin-top:15px}
.bucket_details h2, .bucket_details fieldset legend {clear:both;font-size:20px;font-weight:normal;padding-bottom:6px;margin-bottom:10px;border-bottom:1px solid #d4d9dc;}
.bucket_details h2{margin-top:18px;margin-bottom:15px}
.bucket_details fieldset.radiogroup legend{font-size: 12px;text-align:right;border:none;margin:1.1em 10px 0 -10px;}
 .additional_server_info.bucket_details h2 {margin:0 0 10px;padding:5px 0 7px;color:#5391BA;font-size:15px;font-weight:bold;border-bottom:1px solid #bbbdbf;}
.bucket_settings > ul{background:url("../images/icons.png") no-repeat scroll 0 -85px transparent;padding-left:60px}

.bucket_details label {display:block;margin:6px 0;line-height:24px;  overflow:hidden;}
 .additional_server_info.bucket_details label {font-size:12px;}
 .additional_server_info.bucket_details h2 + label {width:auto;clear:both;}
 .additional_server_info.bucket_details .clear + .size-gauge + label {margin:0;}
.bucket_details input[type="checkbox"], .bucket_details input[type="radio"] {width:auto;position:relative;top:2px;border:none;}
.bucket_details label abbr {margin-left:6px;}
.bucket_details label span {display:block;float:left;margin: 0 6px 0 10px;color: #404042;text-align:left;}
.bucket_details .set label span {color:#222;margin:0 6px 0 0}
.bucket_details .wrap_acc label span {color:#222;text-align:right;}
.bucket_details label span + span {width:60px !important;color:#7C7D7F}

.bucket_details .for-sasl-password, .bucket_details .for-key-prefix, .bucket_details .for-ascii, .bucket_details .for-source-ip {padding-left:170px;}
.bucket_details .for-sasl-password span, .bucket_details .for-key-prefix span,
.bucket_details .for-ascii span, .bucket_details .for-source-ip span {float:none;display:inline;margin-left:6px;}
.bucket_details .for-sasl-password, .bucket_details .for-ascii {padding-left:20px;}
.bucket_details .for-name span, .bucket_details .for-bucket-type span {display:block;float:left;text-align:right;margin-right:6px;width:100px; line-height:24px;}
.bucket_details .for-name input, .bucket_details .for-bucket-type input {width:166px;}
.bucket_details .for-name input[type="radio"], .bucket_details .for-name input[type="checkbox"],
.bucket_details .for-bucket-type input[type="radio"], .bucket_details .for-bucket-type input[type="checkbox"] {width:auto;position:relative;top:2px;border:none;}
.bucket_details .for-bucket-type span {height:48px;}
.bucket_details .for-bucket-type input {margin-right:3px;}
.bucket_details label.for-sasl-password-input span {width:164px;}
.bucket_details label.for-sasl-password-input input {width:166px;text-align:left;}
.bucket_details label.for-proxy-port span {width:164px;}
.bucket_details label.for-proxy-port input {width:58px;}

.bucket_details.bucket-is-persistent .when-non-persistent,
.bucket_details.bucket-is-non-persistent .when-persistent {display:none;}

.bucket_details .for-ram-quota em,
.bucket_details .for-sasl-password em {font-style:normal;}
.bucket_details.bucket-is-default em.when-default {display:inline;}
.bucket_details .when-default,
.bucket_details.bucket-is-default .when-not-default,
.bucket_details.bucket-is-default .for-sasl-password-input {display:none;}

.bucket_details .memcached-summary {font-style:normal;line-height:24px;clear:both;}

.bucket_details .size-gauge {float:right;width:600px;position:relative;top:-6px;line-height:24px;}
.bucket_details.really .size-gauge,
.pad.really .size-gauge {width:365px;}
.bucket_details .for-ram-quota span {color:#222}
.bucket_details.really .size-gauge .usage,
.pad.really .usage {clear:both;position:relative;height:15px;background:url(../images/usages.png) 0 -46px no-repeat;}
.bucket_details.really .size-gauge .usage div,
.pad.really .usage div {width:363px;height:15px;position:absolute;left:0px;top:0px;background:url(../images/usages.png) 0 -46px no-repeat;}
.pad.really span {margin:0 6px 0 0;color:#616062}
.bucket_details .size-gauge .top-left {float:left;color:#C19710;font-size:12px;}
.bucket_details .size-gauge .top-right {float:right;font-size:12px;}
.bucket_details .size-gauge .usage {clear:both;position:relative;height:21px;background:url(../images/usages_third.png) 0 -46px no-repeat;}
.bucket_details .size-gauge .usage div {width:600px;height:21px;position:absolute;left:0px;top:0px;background:url(../images/usages_third.png) 0 0 no-repeat;}
.bucket_details .size-gauge table {width:100%;text-align:justify;line-height:1.3;}
.bucket_details .size-gauge table td {padding:4px 0 0;text-align:right;font-size:10px;background:none;border:none;}
.bucket_details .size-gauge .usage i {background:none;display:block;font-size:0;height:25px;line-height:0;position:absolute;;top:-5px;width:1px;}

.bucket_details label.for-enable-persistence {padding-left:20px;}
.bucket_details label.for-enable-persistence span {float:none;display:inline;margin-left:6px;}
.bucket_details label.for-ram-quota, .bucket_details label.for-hdd-quota {width:275px;padding-top:14px;}
.bucket_details label.for-ram-quota input, .bucket_details label.for-hdd-quota input {width:58px;text-align:right}
.bucket_details .error-container {float:left;font-size:66%;padding-left:170px;}
.bucket_details .error-container.err-name, .bucket_details .error-container.err-proxyPort {display:inline;float:none;padding-left:6px;}
.bucket_details .for-replica-number .error-container {float:none;padding-left:0;margin-left:0;text-align:left;display:block;width:auto !important;}
.bucket_details .repli {overflow:hidden}
.bucket_details .repli span {color:#222}
.bucket_details label.for-enable-replicas {padding-left:20px;width:150px;float:left;}
.bucket_details label.for-enable-replicas span {display:inline;float:none;margin-left:5px;}
.bucket_details label.for-replica-number {display:block;float:left;}
.bucket_details label.for-replica-number span {display:inline;float:none;margin-left:6px;}
.bucket_details label.for-replica-number input {width:29px;}
.bucket_details .save_cancel .flush_button {float:left;margin-right:16px;}
.bucket_details .save_cancel .delete_button {float:left;margin-right:16px;}

.bucket_details.creating .when-editing,
.bucket_details.editing .when-creating,
.bucket_details.cannot-delete .when-editing .delete_button {display:none;}

.input_wrapper {color:#999}
.auto_compaction ul {margin-left:20px}
.auto_compaction ul li {line-height:3em}
.auto_compaction ul ul li {line-height:1.5em}
.auto_compaction label {display:inline;}
.auto_compaction label span {display:inline;float:none;margin:0}
.auto_compaction .toggle {display:block;float:left;width:15em}
.auto_compaction input[type="checkbox"], .auto_compaction input[type="radio"] {position:static}
.auto_compaction .error-container {line-height: 1.5em;padding-left:2.2em;width: 100%;}

.io-error-notice-wrapper {position: fixed; top: 0px; width: 100%; text-align: center; z-index: 9999; padding: 3px 0;}
.io-error-notice { background-color: #FFF1A8; font-size: 14px; padding: 3px 10px;}

/* extra element is needed to increase 'specifity' of this selector */
span.staleness-notice, .staleness-notice { display: none; color: red; }
#buckets .staleness-notice { font-size: 12px; float: right; line-height: 32px;}
#buckets .buckets_action_bar { height: 32px; padding:10px }
#overview .staleness-notice { font-size: 12px; float: right; }
#servers .staleness-notice { font-size: 12px; float: right; }
#logs .staleness-notice { font-size: 12px; float: right; padding-top: 5px; padding-right: 10px;}

.warning_down_backfill, .warning_up_backfill, .warning_down_no_backfill, .warning_down_backfill { display: none; }
.warning_down_backfill label, .warning_up_backfill label { display: block; margin-top: 15px; }
.warning_down_backfill label input, .warning_up_backfill label input { float: left;margin: 3px 3px 0 0;}

.darker_block.server_resources { display: none; }
.with_server_resources .darker_block.server_resources { display: block; }

/* update notifications page in the startup wizard */
body.init_update_notifications #init_update_notifications_dialog {display:block}
.init_block #init_update_notifications_dialog {width:748px;padding-bottom:-50px;background:none #eee;-moz-box-shadow:0 0 10px #999;-webkit-box-shadow:0 0 10px #999;box-shadow:0 0 10px #999}
.init_block #init_update_notifications_dialog form {border:none;font-family:Verdana,Helvetica,sans-serif;}
.init_block #init_update_notifications_dialog form > .clearfix:first-child {padding:0 50px 20px;}
.init_block #init_update_notifications_dialog .save_cancel button {margin:2px 0 0 20px;}

body.init_update_notifications #init_update_notifications_dialog {background:none; background-color:#eee; display: block; padding-bottom:-50px;}
body.init_update_notifications #init_update_notifications_dialog h2.question {border-bottom:1px solid #d5dadd; color:#444245; font-size:14pt; font-family:Verdana, Helvetica, Sans-Serif; font-weight:lighter; margin:25px 0px 0px 50px; padding-bottom:5px; width:85%;}
body.init_update_notifications #init_update_notifications_dialog p.pad_10 {color:#444245; font-family:Verdana, Helvetica, Sans-Serif; font-size:10pt; font-weight:lighter; line-height:20px; margin-left:75px; width:500px;}
#init_update_notifications_dialog a.more_info {float:right}
#init_update_notifications_dialog p.more_info {display:none}

body.staleness-active a.disable-if-stale { text-decoration: none; }
body.staleness-active a.disable-if-stale:hover { text-decoration: none; cursor: default; }

#sample_docs.editing .when-editing, #sample_docs .when-not-editing{display:block}
#sample_docs .when-editing, #sample_docs.editing .when-not-editing{display:none}

.editing_ctrls { float:right;position:relative;top:-3px; }
#doc_save { width: 70px; }

#views .list .empty {padding:15px}
#views.in-production .when-in-dev, #views.in-development .when-in-prod {display:none}
#views .stats {padding:0;border:none}
#production_views_list_container .btn_remove, #production_views_list_container .btn_publish, #production_views_list_container .create_view_button{display:none}

#view_development .darker_block h3 {padding:15px}
#view_development .darker_block .buttons {float:right;margin:-8px -10px 0 0;text-transform:none}
#view_development .darker_block ul li {display:inline;margin-right:10px}
#view_development .stats{padding:0;border-bottom:none}
#view_development .list th, #view_development .list td {text-align:left}
#view_development .list td{border-right:1px solid #CED5D9}
#view_run_button {float:right;margin-right:15px}

.list .key {font-size:130%;font-weight:bold}
.list .id {font-size:110%;margin-top:0.5em; display:block; }
.list div.id { color:#999; }

#view_results_block{position:relative;margin-top:5px}
#view_results_block h1{margin-bottom:5px;padding-top:10px;}
/*prev next arr*/
.ic_prev_next {float:right;width:61px;height:25px;margin:5px 0 0}
.ic_prev_next a {float:left;width:24px;height:21px;background:url(../images/ic_prev_next_arr.png) no-repeat}
.ic_prev_next .arr_next {background-position:-4px -1px}
.ic_prev_next .arr_next:hover {background-position:-4px -27px}
.ic_prev_next .arr_next.disabled {cursor:default;background-position:-4px -52px !important}
.ic_prev_next .arr_prev {margin:0 5px 0 0;background-position:-33px -1px}
.ic_prev_next .arr_prev:hover {background-position:-33px -27px}
.ic_prev_next .arr_prev.disabled {cursor:default;background-position:-33px -52px !important}
/*prev next arr*/
#view_query_string{color: #BBBBBB;padding-left: 3em;vertical-align: middle;font-size:70%}
#view_query_string em{font-style:normal;font-weight:bold}

#view_code .list td {padding:0}
/* View function editing */
#viewcode table { border: none; border-collapse: separate; border-spacing: 0;margin: 0; table-layout: fixed; width: 100%;}
#viewcode table td { border: none; padding: 0; }
#viewcode table td.splitter { background: #e9e9e9; width: 4px; }
#viewcode table td.map, #viewcode table td.reduce { border: 1px solid #ccc;border-top:1px solid #AAA;vertical-align:top}
#viewcode .code label {white-space: nowrap;display:block;text-align:left;}
#viewcode .code textarea { border: none; border-top: 1px solid #ccc;
  color: #333; font-size: 11px; margin: 0; min-height: 50px; overflow: auto;
  padding: .4em 0 0; resize: none; width: 100%;
}
#viewcode .code textarea:focus { background: #e9f4ff; }

.f_wrap {margin-top:-0.5em;font-size:16px;vertical-align:middle;width:50px;position:absolute;left:7.5em;top:0;}
.filter_cont .filter {float:left;margin:14px 7px 0 0;color:#616062;font-size:18px;}
.filter_cont .exp_filter {float:left;width:57px;height:44px; margin:0 1px 0 0;background:url(../images/exp_filter.png) 0 -58px}
.filter_cont a.selected {background: url("../images/exp_filter2.png") repeat scroll -8px -5px transparent;-moz-border-radius:40px 40px 0 0;-webkit-border-radius:40px 40px 0 0;border-radius: 40px 40px 0 0;-moz-box-shadow: 0 0 10px #777;-webkit-box-shadow: 0 0 10px #777;box-shadow: 0 0 10px #777;height: 39px;margin: 5px 8px;width: 41px;}
.f_popup {position:absolute;display:none;z-index:1;top:43px;left:9px;width:437px;padding: 24px 0 18px;background:white;-moz-box-shadow: 0 0 10px #777;-webkit-box-shadow: 0 0 10px #777;box-shadow:0 0 10px #777;-moz-border-radius:0 10px 10px 10px;-webkit-border-radius:0 10px 10px 10px;border-radius:0 10px 10px 10px}
.f_popup .f_cont {position:relative;overflow:hidden;margin: 0 0 0;}
.f_popup .f_cont .wrap {float:left;width:174px;margin:2px 6px 0 17px}
.f_popup .f_cont .ic_plus {float:left;width:32px;height:31px;margin: 3px 0 0 8px;background:url(../images/ic_plus.png) no-repeat}
.f_popup .f_cont .key {float:left;clear:left;width:380px;margin:12px 0 0 23px;padding:0;border:none;border-spacing:0;}
.f_popup .f_cont .key td {height:48px;vertical-align:top;color:#000}
.f_popup .f_cont .key td:first-child {width:25px;}
.f_popup .f_cont .key .last {height:28px}
.f_popup .f_cont .key td label {float:left;width:160px;margin:7px 0 0 5px;font-size:18px }
.f_popup .f_cont .key td input[type="text"] {width:166px;height:23px;padding:6px 0 6px 14px;color:#000;font-size:18px;background:url(../images/bg_key_inp_text.png) repeat-x;border:1px solid #b3b3b3}
.visib {display:block}

/*select*/
.selectBox-dropdown {display:inline-block;position:relative;height:31px;outline:medium none;cursor: default;vertical-align:middle;color:#222;font-size:60%;line-height:1.5;text-decoration: none;background:#EEEEEF;border: 1px solid #AAAAAA;border-bottom-left-radius: 4px;border-top-left-radius: 4px;padding-right:20px}
.selectBox-dropdown:hover {text-decoration:none}
.selectBox-dropdown .selectBox-arrow{font-size: 1.24em !important;position: absolute;right: -2.4em;top: -3px;}
.firefox .selectBox-dropdown .selectBox-arrow{top:-1px;font-size: 1.24em !important;}
.selectBox-dropdown:focus, .selectBox-dropdown:focus .selectBox-arrow {border-color: #666666;}
.selectBox-dropdown .selectBox-label {display:inline-block;overflow:hidden;padding: 7px 0 0 8px;color:#222222;font-size:14px;white-space:nowrap;}
.selectBox-dropdown-menu {position: absolute;overflow: auto;z-index: 999;max-height: 200px;background:#eeeeef;border: 1px solid #aaa;}
.selectBox-inline {display: inline-block;overflow: auto;outline: medium none;border: 1px solid #BBBBBB;}
.selectBox-inline:focus {border-color: #666666;}
.selectBox-options, .selectBox-options LI, .selectBox-options LI A {display:block;cursor:default;margin:0;padding:0;list-style: none outside none;}
.selectBox-options LI A {overflow: hidden;padding: 0.2em 0.4em;line-height: 1.5;white-space: nowrap;font-size: 1.1em;border: 1px solid #eeeeef;border-left:none;border-right:none;padding-left:2em;background:#f7f7f7}
.selectBox-options LI.selectBox-hover A {font-weight: normal; text-decoration:none;border: 1px solid #999;border-left:none;border-right:none; background: #dadada url(../images/ui-theme/ui-bg_glass_75_dadada_1x400.png) 50% 50% repeat-x; }
.selectBox-options LI.selectBox-disabled A {color: #cfcdcd;}
.selectBox-options LI.selectBox-selected A {background-color: none;}
.selectBox-options .selectBox-optgroup {padding: 0 0.3em;color: #666666;white-space: nowrap;line-height: 1.5;font-weight: bold;}
.selectBox-options .selectBox-optgroup.topgroup { background:#dfdfdf}
.selectBox-options .selectBox-optgroup.childgroup { padding-left: 1em }
.selectBox.selectBox-disabled {color: #888888 !important;}
.selectBox-dropdown.selectBox-disabled .selectBox-arrow {border-color: #666666;opacity: 0.5;}
.selectBox-inline.selectBox-disabled {color: #cfcdcd !important;}
/*select*/
.f_wrap .selectBox-dropdown {width:130px}
.f_wrap .selectBox-dropdown-menu {width:100px}
.f_wrap .selectBox-dropdown .selectBox-arrow{font-size: 1.54em !important;}

ul.tabs.dev-subset-switcher { padding-top: 3px; padding-bottom: 3px; padding-left: 12px; }

#editing-notice {
    color: #999;
    font-size: 12px;
    margin: -12px 0px 0px 10px;
}

@media screen and (-webkit-min-device-pixel-ratio:0) {
    /* Safari/Chrome CSS here*/
    input[type=number] {width:3em;}
    .bucket_details form > fieldset{padding-top:10px}
}<|MERGE_RESOLUTION|>--- conflicted
+++ resolved
@@ -1,9 +1,4 @@
-<<<<<<< HEAD
-
-/* Membase Menelaus Web Console */
-=======
 /* Couchbase Menelaus Web Console */
->>>>>>> 52d5db8a
 /* begin ultimate reset */
 html, body, div, span, applet, object, iframe, h1, h2, h3, h4, h5, h6, p, blockquote, pre,
 a, abbr, acronym, address, big, cite, code, del, dfn, em, font, img, ins, kbd, q, s, samp, small, strike, strong, sub, sup, tt, var, b, u, i, center,
