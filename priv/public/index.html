--- conflicted
+++ resolved
@@ -1544,11 +1544,7 @@
 
     <div class="page-footer">
       <div class="main_holder">
-<<<<<<< HEAD
-        <h1>Copyright &copy; 2011 <a href="http://couchbase.com" target="_blank">Couchbase, Inc.</a> All rights reserved.</h1>
-=======
-      <h1>Copyright &copy; 2012 <a href="http://couchbase.com" target="_blank">Couchbase, Inc.</a> All rights reserved.</h1>
->>>>>>> de5ef8b4
+        <h1>Copyright &copy; 2012 <a href="http://couchbase.com" target="_blank">Couchbase, Inc.</a> All rights reserved.</h1>
       </div>
     </div>
   </div>
@@ -2148,14 +2144,6 @@
       </div>
     </form>
   </div>
-<<<<<<< HEAD
-=======
-  <div class="page-footer">
-    <div class="main_holder">
-      <h1>Copyright &copy; 2012 <a href="http://couchbase.com">Couchbase, Inc.</a> All rights reserved.</h1>
-    </div>
-  </div>
->>>>>>> de5ef8b4
 </div>
 <!-- END auth_block -->
 <div class="init_block" id="init_block">
@@ -2476,63 +2464,6 @@
     </form>
   </div>
   <!-- END init_secure_block -->
-<<<<<<< HEAD
-=======
-
-  <div class="pad bucket_details" id="init_bucket_dialog">
-    <div class="config-top">
-      <h1>Create Default Bucket</h1>
-      <h2>Step <span class="current-step">2</span> of 4</h2>
-    </div>
-    <form><div class="clearfix">
-      <h2>Bucket Settings</h2>
-      <div class="bucket-icon"></div>
-      <label class="for-name"><span>Bucket Name:</span> default</label>
-      <div class="for-bucket-type"><span>Bucket Type:</span>
-       <label><input type="radio" name="bucketType" value="memcached"> Memcached</label>
-       <label><input type="radio" name="bucketType" value="membase"> Couchbase</label>
-      </div>
-      <h2>Memory Size</h2>
-      <div class="size-gauge for-ram">
-        <div class="t">Cluster quota (<span class="total">192 Gb</span>)</div>
-        <div class="gauge">
-          <div>
-            <div style="width: 68%;" class="green"></div>
-            <div style="width: 33%;" class="blue"></div>
-          </div>
-        </div>
-        <table class="b"><tr>
-          <!-- <td class="blue" style="display:none;">Other Buckets (<span class="other">15 Gb</span>)</td> -->
-          <td class="green">This Bucket (<span class="this">5 Gb</span>)</td>
-          <td>Free (<span class="free">12 Gb</span>)</td>
-        </tr></table>
-      </div>
-            <label class="for-ram-quota"><span><em class="when-non-persistent">Per Node RAM Quota:</em><em class="when-persistent">Per Node RAM Quota:</em></span><input name="ramQuotaMB" class="focusme" value="30"><abbr>MB</abbr></label>
-      <div class="error-container err-ramQuotaMB"></div>
-            <em class="memcached-summary when-non-persistent"></em>
-      <div class="persistent-only">
-        <h2>Replication</h2>
-              <label class="for-enable-replication"><input type="checkbox" checked disabled><span>Enable Replication</span></label>
-              <input class="hidden-replica-number" type="hidden" name="replicaNumber" value="0" disabled>
-        <label class="for-replica-number">
-                <select name="replicaNumber"><option value="1">1</option><option value="2">2</option><option value="3">3</option></select>
-          <span>Number of replica (backup) copies</span>
-          <span class="error-container err-replicaNumber"></span>
-        </label>
-      </div><!-- .persistent-only -->
-    </div><div class="config-bottom clearfix">
-    <button name="finish" class="submit finish direction-button" type="submit">Next</button>
-    <button name="back" class="submit back direction-button" id="step-init-bucket-back" type="button">Back</button>
-    </div></form>
-  </div>
-  <!-- END init_bucket_block -->
-
-  <div class="page-footer">
-    <div class="main_holder">
-      <h1>Copyright &copy; 2012 <a href="http://couchbase.com">Couchbase, Inc.</a> All rights reserved.</h1>
-    </div>
-  </div>
->>>>>>> de5ef8b4
 </div>
 <!-- END init_block -->
 <script id="notice_template" type="text/html">
